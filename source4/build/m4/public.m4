--- conflicted
+++ resolved
@@ -41,15 +41,9 @@
 AC_DEFUN([SMB_LIBRARY],
 [
 MAKE_SETTINGS="$MAKE_SETTINGS
-<<<<<<< HEAD
-$1_OBJ_FILES = $2
-$1_CFLAGS = $4
-$1_LDFLAGS = $5
-=======
 $1_CFLAGS = $6
 $1_LDFLAGS = $7
->>>>>>> 240d9590
-$1_ENABLE = YES
+n1_ENABLE = YES
 $1_OBJ_FILES = $2
 "
 
