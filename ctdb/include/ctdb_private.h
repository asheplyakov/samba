--- conflicted
+++ resolved
@@ -285,13 +285,10 @@
 		    CTDB_CONTROL_TRAVERSE_DATA,
 		    CTDB_CONTROL_REGISTER_SRVID,
 		    CTDB_CONTROL_DEREGISTER_SRVID,
-<<<<<<< HEAD
 		    CTDB_CONTROL_GET_DBNAME,
-=======
 		    CTDB_CONTROL_ENABLE_SEQNUM,
 		    CTDB_CONTROL_UPDATE_SEQNUM,
 		    CTDB_CONTROL_SET_SEQNUM_FREQUENCY,
->>>>>>> fccc585f
 };
 
 
