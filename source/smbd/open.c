/* 
   Unix SMB/CIFS implementation.
   file opening and share modes
   Copyright (C) Andrew Tridgell 1992-1998
   Copyright (C) Jeremy Allison 2001-2004
   Copyright (C) Volker Lendecke 2005
   
   This program is free software; you can redistribute it and/or modify
   it under the terms of the GNU General Public License as published by
   the Free Software Foundation; either version 2 of the License, or
   (at your option) any later version.
   
   This program is distributed in the hope that it will be useful,
   but WITHOUT ANY WARRANTY; without even the implied warranty of
   MERCHANTABILITY or FITNESS FOR A PARTICULAR PURPOSE.  See the
   GNU General Public License for more details.
   
   You should have received a copy of the GNU General Public License
   along with this program; if not, write to the Free Software
   Foundation, Inc., 675 Mass Ave, Cambridge, MA 02139, USA.
*/

#include "includes.h"

extern struct current_user current_user;
extern userdom_struct current_user_info;
extern uint16 global_smbpid;
extern BOOL global_client_failed_oplock_break;

struct deferred_open_record {
	BOOL delayed_for_oplocks;
	SMB_DEV_T dev;
	SMB_INO_T inode;
};

/****************************************************************************
 fd support routines - attempt to do a dos_open.
****************************************************************************/

static int fd_open(struct connection_struct *conn,
			const char *fname, 
			int flags,
			mode_t mode)
{
	int fd;
#ifdef O_NOFOLLOW
	if (!lp_symlinks(SNUM(conn))) {
		flags |= O_NOFOLLOW;
	}
#endif

	fd = SMB_VFS_OPEN(conn,fname,flags,mode);

	DEBUG(10,("fd_open: name %s, flags = 0%o mode = 0%o, fd = %d. %s\n", fname,
		flags, (int)mode, fd, (fd == -1) ? strerror(errno) : "" ));

	return fd;
}

/****************************************************************************
 Close the file associated with a fsp.
****************************************************************************/

int fd_close(struct connection_struct *conn,
		files_struct *fsp)
{
	if (fsp->fh->fd == -1) {
		return 0; /* What we used to call a stat open. */
	}
	if (fsp->fh->ref_count > 1) {
		return 0; /* Shared handle. Only close last reference. */
	}
	return fd_close_posix(conn, fsp);
}


/****************************************************************************
 Check a filename for the pipe string.
****************************************************************************/

static void check_for_pipe(const char *fname)
{
	/* special case of pipe opens */
	char s[10];
	StrnCpy(s,fname,sizeof(s)-1);
	strlower_m(s);
	if (strstr(s,"pipe/")) {
		DEBUG(3,("Rejecting named pipe open for %s\n",fname));
		set_saved_error_triple(ERRSRV, ERRaccess, NT_STATUS_ACCESS_DENIED);
	}
}

/****************************************************************************
 Change the ownership of a file to that of the parent directory.
 Do this by fd if possible.
****************************************************************************/

void change_owner_to_parent(connection_struct *conn,
				files_struct *fsp,
				const char *fname,
				SMB_STRUCT_STAT *psbuf)
{
	const char *parent_path = parent_dirname(fname);
	SMB_STRUCT_STAT parent_st;
	int ret;

	ret = SMB_VFS_STAT(conn, parent_path, &parent_st);
	if (ret == -1) {
		DEBUG(0,("change_owner_to_parent: failed to stat parent "
			 "directory %s. Error was %s\n",
			 parent_path, strerror(errno) ));
		return;
	}

	if (fsp && fsp->fh->fd != -1) {
		become_root();
		ret = SMB_VFS_FCHOWN(fsp, fsp->fh->fd, parent_st.st_uid, (gid_t)-1);
		unbecome_root();
		if (ret == -1) {
			DEBUG(0,("change_owner_to_parent: failed to fchown "
				 "file %s to parent directory uid %u. Error "
				 "was %s\n", fname,
				 (unsigned int)parent_st.st_uid,
				 strerror(errno) ));
		}

		DEBUG(10,("change_owner_to_parent: changed new file %s to "
			  "parent directory uid %u.\n",	fname,
			  (unsigned int)parent_st.st_uid ));

	} else {
		/* We've already done an lstat into psbuf, and we know it's a
		   directory. If we can cd into the directory and the dev/ino
		   are the same then we can safely chown without races as
		   we're locking the directory in place by being in it.  This
		   should work on any UNIX (thanks tridge :-). JRA.
		*/

		pstring saved_dir;
		SMB_STRUCT_STAT sbuf;

		if (!vfs_GetWd(conn,saved_dir)) {
			DEBUG(0,("change_owner_to_parent: failed to get "
				 "current working directory\n"));
			return;
		}

		/* Chdir into the new path. */
		if (vfs_ChDir(conn, fname) == -1) {
			DEBUG(0,("change_owner_to_parent: failed to change "
				 "current working directory to %s. Error "
				 "was %s\n", fname, strerror(errno) ));
			goto out;
		}

		if (SMB_VFS_STAT(conn,".",&sbuf) == -1) {
			DEBUG(0,("change_owner_to_parent: failed to stat "
				 "directory '.' (%s) Error was %s\n",
				 fname, strerror(errno)));
			goto out;
		}

		/* Ensure we're pointing at the same place. */
		if (sbuf.st_dev != psbuf->st_dev ||
		    sbuf.st_ino != psbuf->st_ino ||
		    sbuf.st_mode != psbuf->st_mode ) {
			DEBUG(0,("change_owner_to_parent: "
				 "device/inode/mode on directory %s changed. "
				 "Refusing to chown !\n", fname ));
			goto out;
		}

		become_root();
		ret = SMB_VFS_CHOWN(conn, ".", parent_st.st_uid, (gid_t)-1);
		unbecome_root();
		if (ret == -1) {
			DEBUG(10,("change_owner_to_parent: failed to chown "
				  "directory %s to parent directory uid %u. "
				  "Error was %s\n", fname,
				  (unsigned int)parent_st.st_uid, strerror(errno) ));
			goto out;
		}

		DEBUG(10,("change_owner_to_parent: changed ownership of new "
			  "directory %s to parent directory uid %u.\n",
			  fname, (unsigned int)parent_st.st_uid ));

  out:

		vfs_ChDir(conn,saved_dir);
	}
}

/****************************************************************************
 Open a file.
****************************************************************************/

static BOOL open_file(files_struct *fsp,
			connection_struct *conn,
			const char *fname,
			SMB_STRUCT_STAT *psbuf,
			int flags,
			mode_t unx_mode,
			uint32 access_mask)
{
	int accmode = (flags & O_ACCMODE);
	int local_flags = flags;
	BOOL file_existed = VALID_STAT(*psbuf);

	fsp->fh->fd = -1;
	errno = EPERM;

	/* Check permissions */

	/*
	 * This code was changed after seeing a client open request 
	 * containing the open mode of (DENY_WRITE/read-only) with
	 * the 'create if not exist' bit set. The previous code
	 * would fail to open the file read only on a read-only share
	 * as it was checking the flags parameter  directly against O_RDONLY,
	 * this was failing as the flags parameter was set to O_RDONLY|O_CREAT.
	 * JRA.
	 */

	if (!CAN_WRITE(conn)) {
		/* It's a read-only share - fail if we wanted to write. */
		if(accmode != O_RDONLY) {
			DEBUG(3,("Permission denied opening %s\n",fname));
			check_for_pipe(fname);
			return False;
		} else if(flags & O_CREAT) {
			/* We don't want to write - but we must make sure that
			   O_CREAT doesn't create the file if we have write
			   access into the directory.
			*/
			flags &= ~O_CREAT;
			local_flags &= ~O_CREAT;
		}
	}

	/*
	 * This little piece of insanity is inspired by the
	 * fact that an NT client can open a file for O_RDONLY,
	 * but set the create disposition to FILE_EXISTS_TRUNCATE.
	 * If the client *can* write to the file, then it expects to
	 * truncate the file, even though it is opening for readonly.
	 * Quicken uses this stupid trick in backup file creation...
	 * Thanks *greatly* to "David W. Chapman Jr." <dwcjr@inethouston.net>
	 * for helping track this one down. It didn't bite us in 2.0.x
	 * as we always opened files read-write in that release. JRA.
	 */

	if ((accmode == O_RDONLY) && ((flags & O_TRUNC) == O_TRUNC)) {
		DEBUG(10,("open_file: truncate requested on read-only open "
			  "for file %s\n",fname ));
		local_flags = (flags & ~O_ACCMODE)|O_RDWR;
	}

	if ((access_mask & (FILE_READ_DATA|FILE_WRITE_DATA|FILE_APPEND_DATA|FILE_EXECUTE)) ||
	    (local_flags & O_CREAT) ||
	    ((local_flags & O_TRUNC) == O_TRUNC) ) {

		/*
		 * We can't actually truncate here as the file may be locked.
		 * open_file_shared will take care of the truncate later. JRA.
		 */

		local_flags &= ~O_TRUNC;

#if defined(O_NONBLOCK) && defined(S_ISFIFO)
		/*
		 * We would block on opening a FIFO with no one else on the
		 * other end. Do what we used to do and add O_NONBLOCK to the
		 * open flags. JRA.
		 */

		if (file_existed && S_ISFIFO(psbuf->st_mode)) {
			local_flags |= O_NONBLOCK;
		}
#endif

		/* Don't create files with Microsoft wildcard characters. */
		if ((local_flags & O_CREAT) && !file_existed &&
		    ms_has_wild(fname))  {
			set_saved_ntstatus(NT_STATUS_OBJECT_NAME_INVALID);
			return False;
		}

		/* Actually do the open */
		fsp->fh->fd = fd_open(conn, fname, local_flags, unx_mode);
		if (fsp->fh->fd == -1)  {
			DEBUG(3,("Error opening file %s (%s) (local_flags=%d) "
				 "(flags=%d)\n",
				 fname,strerror(errno),local_flags,flags));
			check_for_pipe(fname);
			return False;
		}

		/* Inherit the ACL if the file was created. */
		if ((local_flags & O_CREAT) && !file_existed) {
			inherit_access_acl(conn, fname, unx_mode);
		}

	} else {
		fsp->fh->fd = -1; /* What we used to call a stat open. */
	}

	if (!file_existed) {
		int ret;

		if (fsp->fh->fd == -1) {
			ret = SMB_VFS_STAT(conn, fname, psbuf);
		} else {
			ret = SMB_VFS_FSTAT(fsp,fsp->fh->fd,psbuf);
			/* If we have an fd, this stat should succeed. */
			if (ret == -1) {
				DEBUG(0,("Error doing fstat on open file %s "
					 "(%s)\n", fname,strerror(errno) ));
			}
		}

		/* For a non-io open, this stat failing means file not found. JRA */
		if (ret == -1) {
			fd_close(conn, fsp);
			return False;
		}
	}

	/*
	 * POSIX allows read-only opens of directories. We don't
	 * want to do this (we use a different code path for this)
	 * so catch a directory open and return an EISDIR. JRA.
	 */

	if(S_ISDIR(psbuf->st_mode)) {
		fd_close(conn, fsp);
		errno = EISDIR;
		return False;
	}

	fsp->mode = psbuf->st_mode;
	fsp->inode = psbuf->st_ino;
	fsp->dev = psbuf->st_dev;
	fsp->vuid = current_user.vuid;
	fsp->file_pid = global_smbpid;
	fsp->can_lock = True;
	fsp->can_read = (access_mask & (FILE_READ_DATA)) ? True : False;
	if (!CAN_WRITE(conn)) {
		fsp->can_write = False;
	} else {
		fsp->can_write = (access_mask & (FILE_WRITE_DATA | FILE_APPEND_DATA)) ? True : False;
	}
	fsp->print_file = False;
	fsp->modified = False;
	fsp->sent_oplock_break = NO_BREAK_SENT;
	fsp->is_directory = False;
	fsp->is_stat = False;
	if (conn->aio_write_behind_list &&
	    is_in_path(fname, conn->aio_write_behind_list, conn->case_sensitive)) {
		fsp->aio_write_behind = True;
	}

	string_set(&fsp->fsp_name,fname);
	fsp->wcp = NULL; /* Write cache pointer. */

	DEBUG(2,("%s opened file %s read=%s write=%s (numopen=%d)\n",
		 *current_user_info.smb_name ? current_user_info.smb_name : conn->user,fsp->fsp_name,
		 BOOLSTR(fsp->can_read), BOOLSTR(fsp->can_write),
		 conn->num_files_open + 1));

	errno = 0;
	return True;
}

/*******************************************************************
 Return True if the filename is one of the special executable types.
********************************************************************/

static BOOL is_executable(const char *fname)
{
	if ((fname = strrchr_m(fname,'.'))) {
		if (strequal(fname,".com") ||
		    strequal(fname,".dll") ||
		    strequal(fname,".exe") ||
		    strequal(fname,".sym")) {
			return True;
		}
	}
	return False;
}

/****************************************************************************
 Check if we can open a file with a share mode.
 Returns True if conflict, False if not.
****************************************************************************/

static BOOL share_conflict(struct share_mode_entry *entry,
			   uint32 access_mask,
			   uint32 share_access)
{
	DEBUG(10,("share_conflict: entry->access_mask = 0x%x, "
		  "entry->share_access = 0x%x, "
		  "entry->private_options = 0x%x\n",
		  (unsigned int)entry->access_mask,
		  (unsigned int)entry->share_access,
		  (unsigned int)entry->private_options));

	DEBUG(10,("share_conflict: access_mask = 0x%x, share_access = 0x%x\n",
		  (unsigned int)access_mask, (unsigned int)share_access));

	if ((entry->access_mask & (FILE_WRITE_DATA|
				   FILE_APPEND_DATA|
				   FILE_READ_DATA|
				   FILE_EXECUTE|
				   DELETE_ACCESS)) == 0) {
		DEBUG(10,("share_conflict: No conflict due to "
			  "entry->access_mask = 0x%x\n",
			  (unsigned int)entry->access_mask ));
		return False;
	}

	if ((access_mask & (FILE_WRITE_DATA|
			    FILE_APPEND_DATA|
			    FILE_READ_DATA|
			    FILE_EXECUTE|
			    DELETE_ACCESS)) == 0) {
		DEBUG(10,("share_conflict: No conflict due to "
			  "access_mask = 0x%x\n",
			  (unsigned int)access_mask ));
		return False;
	}

#if 1 /* JRA TEST - Superdebug. */
#define CHECK_MASK(num, am, right, sa, share) \
	DEBUG(10,("share_conflict: [%d] am (0x%x) & right (0x%x) = 0x%x\n", \
		(unsigned int)(num), (unsigned int)(am), \
		(unsigned int)(right), (unsigned int)(am)&(right) )); \
	DEBUG(10,("share_conflict: [%d] sa (0x%x) & share (0x%x) = 0x%x\n", \
		(unsigned int)(num), (unsigned int)(sa), \
		(unsigned int)(share), (unsigned int)(sa)&(share) )); \
	if (((am) & (right)) && !((sa) & (share))) { \
		DEBUG(10,("share_conflict: check %d conflict am = 0x%x, right = 0x%x, \
sa = 0x%x, share = 0x%x\n", (num), (unsigned int)(am), (unsigned int)(right), (unsigned int)(sa), \
			(unsigned int)(share) )); \
		return True; \
	}
#else
#define CHECK_MASK(num, am, right, sa, share) \
	if (((am) & (right)) && !((sa) & (share))) { \
		DEBUG(10,("share_conflict: check %d conflict am = 0x%x, right = 0x%x, \
sa = 0x%x, share = 0x%x\n", (num), (unsigned int)(am), (unsigned int)(right), (unsigned int)(sa), \
			(unsigned int)(share) )); \
		return True; \
	}
#endif

	CHECK_MASK(1, entry->access_mask, FILE_WRITE_DATA | FILE_APPEND_DATA,
		   share_access, FILE_SHARE_WRITE);
	CHECK_MASK(2, access_mask, FILE_WRITE_DATA | FILE_APPEND_DATA,
		   entry->share_access, FILE_SHARE_WRITE);
	
	CHECK_MASK(3, entry->access_mask, FILE_READ_DATA | FILE_EXECUTE,
		   share_access, FILE_SHARE_READ);
	CHECK_MASK(4, access_mask, FILE_READ_DATA | FILE_EXECUTE,
		   entry->share_access, FILE_SHARE_READ);

	CHECK_MASK(5, entry->access_mask, DELETE_ACCESS,
		   share_access, FILE_SHARE_DELETE);
	CHECK_MASK(6, access_mask, DELETE_ACCESS,
		   entry->share_access, FILE_SHARE_DELETE);

	DEBUG(10,("share_conflict: No conflict.\n"));
	return False;
}

#if defined(DEVELOPER)
static void validate_my_share_entries(int num,
				      struct share_mode_entry *share_entry)
{
	files_struct *fsp;

	if (!procid_is_me(&share_entry->pid)) {
		return;
	}

	if (is_deferred_open_entry(share_entry) &&
	    !open_was_deferred(share_entry->op_mid)) {
		pstring str;
		DEBUG(0, ("Got a deferred entry without a request: "
			  "PANIC: %s\n", share_mode_str(num, share_entry)));
		smb_panic(str);
	}

	if (!is_valid_share_mode_entry(share_entry)) {
		return;
	}

	fsp = file_find_dif(share_entry->dev, share_entry->inode,
			    share_entry->share_file_id);
	if (!fsp) {
		DEBUG(0,("validate_my_share_entries: PANIC : %s\n",
			 share_mode_str(num, share_entry) ));
		smb_panic("validate_my_share_entries: Cannot match a "
			  "share entry with an open file\n");
	}

	if (is_deferred_open_entry(share_entry) ||
	    is_unused_share_mode_entry(share_entry)) {
		goto panic;
	}

	if ((share_entry->op_type == NO_OPLOCK) &&
	    (fsp->oplock_type == FAKE_LEVEL_II_OPLOCK)) {
		/* Someone has already written to it, but I haven't yet
		 * noticed */
		return;
	}

	if (((uint16)fsp->oplock_type) != share_entry->op_type) {
		goto panic;
	}

	return;

 panic:
	{
		pstring str;
		DEBUG(0,("validate_my_share_entries: PANIC : %s\n",
			 share_mode_str(num, share_entry) ));
		slprintf(str, sizeof(str)-1, "validate_my_share_entries: "
			 "file %s, oplock_type = 0x%x, op_type = 0x%x\n",
			 fsp->fsp_name, (unsigned int)fsp->oplock_type,
			 (unsigned int)share_entry->op_type );
		smb_panic(str);
	}
}
#endif

static BOOL is_stat_open(uint32 access_mask)
{
	return (access_mask &&
		((access_mask & ~(SYNCHRONIZE_ACCESS| FILE_READ_ATTRIBUTES|
				  FILE_WRITE_ATTRIBUTES))==0) &&
		((access_mask & (SYNCHRONIZE_ACCESS|FILE_READ_ATTRIBUTES|
				 FILE_WRITE_ATTRIBUTES)) != 0));
}

/****************************************************************************
 Deal with share modes
 Invarient: Share mode must be locked on entry and exit.
 Returns -1 on error, or number of share modes on success (may be zero).
****************************************************************************/

<<<<<<< HEAD
static int open_mode_check(connection_struct *conn,
			   const char *fname,
			   SMB_DEV_T dev,
			   SMB_INO_T inode, 
			   uint32 access_mask,
			   uint32 share_access,
			   uint32 create_options,
			   int *p_oplock_request,
			   BOOL *p_all_current_opens_are_level_II)
=======
static NTSTATUS open_mode_check(connection_struct *conn,
				const char *fname,
				struct share_mode_lock *lck,
				uint32 access_mask,
				uint32 share_access,
				uint32 create_options,
				BOOL *file_existed)
>>>>>>> 9fc825ba
{
	int i;

	if(lck->num_share_modes == 0) {
		return NT_STATUS_OK;
	}

	*file_existed = True;
	
	if (is_stat_open(access_mask)) {
		/* Stat open that doesn't trigger oplock breaks or share mode
		 * checks... ! JRA. */
		return NT_STATUS_OK;
	}

	/* A delete on close prohibits everything */

	if (lck->delete_on_close) {
		return NT_STATUS_DELETE_PENDING;
	}

	/*
	 * Check if the share modes will give us access.
	 */
	
#if defined(DEVELOPER)
	for(i = 0; i < lck->num_share_modes; i++) {
		validate_my_share_entries(i, &lck->share_modes[i]);
	}
#endif

	if (!lp_share_modes(SNUM(conn))) {
		return NT_STATUS_OK;
	}

	/* Now we check the share modes, after any oplock breaks. */
	for(i = 0; i < lck->num_share_modes; i++) {

		if (!is_valid_share_mode_entry(&lck->share_modes[i])) {
			continue;
		}

		/* someone else has a share lock on it, check to see if we can
		 * too */
		if (share_conflict(&lck->share_modes[i],
				   access_mask, share_access)) {
			return NT_STATUS_SHARING_VIOLATION;
		}
	}
	
	return NT_STATUS_OK;
}

static BOOL is_delete_request(files_struct *fsp) {
	return ((fsp->access_mask == DELETE_ACCESS) &&
		(fsp->oplock_type == NO_OPLOCK));
}

/*
 * 1) No files open at all: Grant whatever the client wants.
 *
 * 2) Exclusive (or batch) oplock around: If the requested access is a delete
 *    request, break if the oplock around is a batch oplock. If it's another
 *    requested access type, break.
 * 
 * 3) Only level2 around: Grant level2 and do nothing else.
 */

static BOOL delay_for_oplocks(struct share_mode_lock *lck, files_struct *fsp)
{
	int i, num_level2;
	struct share_mode_entry *exclusive = NULL;
	BOOL delay_it = False;
	BOOL have_level2 = False;

	if (is_stat_open(fsp->access_mask)) {
		fsp->oplock_type = NO_OPLOCK;
		return False;
	}

	num_level2 = 0;

	if (lck->num_share_modes == 0) {
		/* No files open at all: Directly grant whatever the client
		 * wants. */

		if (fsp->oplock_type == NO_OPLOCK) {
			/* Store a level2 oplock, but don't tell the client */
			fsp->oplock_type = FAKE_LEVEL_II_OPLOCK;
		}
		return False;
	}

	for (i=0; i<lck->num_share_modes; i++) {

		if (!is_valid_share_mode_entry(&lck->share_modes[i])) {
			continue;
		}

		if (EXCLUSIVE_OPLOCK_TYPE(lck->share_modes[i].op_type)) {
			SMB_ASSERT(exclusive == NULL);			
			exclusive = &lck->share_modes[i];
		}

		if (lck->share_modes[i].op_type == LEVEL_II_OPLOCK) {
			have_level2 = True;
		}
	}

	if (exclusive != NULL) { /* Found an exclusive oplock */
		SMB_ASSERT(!have_level2);
		delay_it = is_delete_request(fsp) ?
			BATCH_OPLOCK_TYPE(exclusive->op_type) :	True;
	}

	if (EXCLUSIVE_OPLOCK_TYPE(fsp->oplock_type)) {
		/* We can at most grant level2 */
		fsp->oplock_type = LEVEL_II_OPLOCK;
	}

	if ((fsp->oplock_type == NO_OPLOCK) && have_level2) {
		/* Store a level2 oplock, but don't tell the client */
		fsp->oplock_type = FAKE_LEVEL_II_OPLOCK;
	}

	if (delay_it) {
		DEBUG(10, ("Sending break request to PID %s\n",
			   procid_str_static(&exclusive->pid)));
		exclusive->op_mid = get_current_mid();
		if (!message_send_pid(exclusive->pid, MSG_SMB_BREAK_REQUEST,
				      exclusive, sizeof(*exclusive), True)) {
			DEBUG(3, ("Could not send oplock break message\n"));
		}
		file_free(fsp);
	}

	return delay_it;
}

static BOOL request_timed_out(struct timeval request_time,
			      struct timeval timeout)
{
	struct timeval now, end_time;
	GetTimeOfDay(&now);
	end_time = timeval_sum(&request_time, &timeout);
	return (timeval_compare(&end_time, &now) < 0);
}

/****************************************************************************
 Handle the 1 second delay in returning a SHARING_VIOLATION error.
****************************************************************************/

static void defer_open(struct share_mode_lock *lck,
		       struct timeval request_time,
		       struct timeval timeout,
		       struct deferred_open_record *state)
{
	uint16 mid = get_current_mid();
	int i;

	/* Paranoia check */

	for (i=0; i<lck->num_share_modes; i++) {
		struct share_mode_entry *e = &lck->share_modes[i];

		if (!is_deferred_open_entry(e)) {
			continue;
		}

		if (procid_is_me(&e->pid) && (e->op_mid == mid)) {
			DEBUG(0, ("Trying to defer an already deferred "
				  "request: mid=%d, exiting\n", mid));
			exit_server("exiting");
		}
	}

	/* End paranoia check */

	DEBUG(10,("defer_open_sharing_error: time [%u.%06u] adding deferred "
		  "open entry for mid %u\n",
		  (unsigned int)request_time.tv_sec,
		  (unsigned int)request_time.tv_usec,
		  (unsigned int)mid));

	if (!push_deferred_smb_message(mid, request_time, timeout,
				       (char *)state, sizeof(*state))) {
		exit_server("push_deferred_smb_message failed\n");
	}
	add_deferred_open(lck, mid, request_time, state->dev, state->inode);

	/*
	 * Push the MID of this packet on the signing queue.
	 * We only do this once, the first time we push the packet
	 * onto the deferred open queue, as this has a side effect
	 * of incrementing the response sequence number.
	 */

	srv_defer_sign_response(mid);
}

/****************************************************************************
 Set a kernel flock on a file for NFS interoperability.
 This requires a patch to Linux.
****************************************************************************/

static void kernel_flock(files_struct *fsp, uint32 share_mode)
{
#if HAVE_KERNEL_SHARE_MODES
	int kernel_mode = 0;
	if (share_mode == FILE_SHARE_WRITE) {
		kernel_mode = LOCK_MAND|LOCK_WRITE;
	} else if (share_mode == FILE_SHARE_READ) {
		kernel_mode = LOCK_MAND|LOCK_READ;
	} else if (share_mode == FILE_SHARE_NONE) {
		kernel_mode = LOCK_MAND;
	}
	if (kernel_mode) {
		flock(fsp->fh->fd, kernel_mode);
	}
#endif
	;
}

/****************************************************************************
 On overwrite open ensure that the attributes match.
****************************************************************************/

static BOOL open_match_attributes(connection_struct *conn,
				const char *path,
				uint32 old_dos_attr,
				uint32 new_dos_attr,
				mode_t existing_unx_mode,
				mode_t new_unx_mode,
				mode_t *returned_unx_mode)
{
	uint32 noarch_old_dos_attr, noarch_new_dos_attr;

	noarch_old_dos_attr = (old_dos_attr & ~FILE_ATTRIBUTE_ARCHIVE);
	noarch_new_dos_attr = (new_dos_attr & ~FILE_ATTRIBUTE_ARCHIVE);

	if((noarch_old_dos_attr == 0 && noarch_new_dos_attr != 0) || 
	   (noarch_old_dos_attr != 0 && ((noarch_old_dos_attr & noarch_new_dos_attr) == noarch_old_dos_attr))) {
		*returned_unx_mode = new_unx_mode;
	} else {
		*returned_unx_mode = (mode_t)0;
	}

	DEBUG(10,("open_match_attributes: file %s old_dos_attr = 0x%x, "
		  "existing_unx_mode = 0%o, new_dos_attr = 0x%x "
		  "returned_unx_mode = 0%o\n",
		  path,
		  (unsigned int)old_dos_attr,
		  (unsigned int)existing_unx_mode,
		  (unsigned int)new_dos_attr,
		  (unsigned int)*returned_unx_mode ));

	/* If we're mapping SYSTEM and HIDDEN ensure they match. */
	if (lp_map_system(SNUM(conn)) || lp_store_dos_attributes(SNUM(conn))) {
		if ((old_dos_attr & FILE_ATTRIBUTE_SYSTEM) &&
		    !(new_dos_attr & FILE_ATTRIBUTE_SYSTEM)) {
			return False;
		}
	}
	if (lp_map_hidden(SNUM(conn)) || lp_store_dos_attributes(SNUM(conn))) {
		if ((old_dos_attr & FILE_ATTRIBUTE_HIDDEN) &&
		    !(new_dos_attr & FILE_ATTRIBUTE_HIDDEN)) {
			return False;
		}
	}
	return True;
}

/****************************************************************************
 Special FCB or DOS processing in the case of a sharing violation.
 Try and find a duplicated file handle.
****************************************************************************/

static files_struct *fcb_or_dos_open(connection_struct *conn,
				     const char *fname, SMB_DEV_T dev,
				     SMB_INO_T inode,
				     uint32 access_mask,
				     uint32 share_access,
				     uint32 create_options)
{
	files_struct *fsp;
	files_struct *dup_fsp;

	DEBUG(5,("fcb_or_dos_open: attempting old open semantics for "
		 "file %s.\n", fname ));

	for(fsp = file_find_di_first(dev, inode); fsp;
	    fsp = file_find_di_next(fsp)) {

		DEBUG(10,("fcb_or_dos_open: checking file %s, fd = %d, "
			  "vuid = %u, file_pid = %u, private_options = 0x%x "
			  "access_mask = 0x%x\n", fsp->fsp_name,
			  fsp->fh->fd, (unsigned int)fsp->vuid,
			  (unsigned int)fsp->file_pid,
			  (unsigned int)fsp->fh->private_options,
			  (unsigned int)fsp->access_mask ));

		if (fsp->fh->fd != -1 &&
		    fsp->vuid == current_user.vuid &&
		    fsp->file_pid == global_smbpid &&
		    (fsp->fh->private_options & (NTCREATEX_OPTIONS_PRIVATE_DENY_DOS |
						 NTCREATEX_OPTIONS_PRIVATE_DENY_FCB)) &&
		    (fsp->access_mask & FILE_WRITE_DATA) &&
		    strequal(fsp->fsp_name, fname)) {
			DEBUG(10,("fcb_or_dos_open: file match\n"));
			break;
		}
	}

	if (!fsp) {
		return NULL;
	}

	/* quite an insane set of semantics ... */
	if (is_executable(fname) &&
	    (fsp->fh->private_options & NTCREATEX_OPTIONS_PRIVATE_DENY_DOS)) {
		DEBUG(10,("fcb_or_dos_open: file fail due to is_executable.\n"));
		return NULL;
	}

	/* We need to duplicate this fsp. */
	dup_fsp = dup_file_fsp(fsp, access_mask, share_access, create_options);
	if (!dup_fsp) {
		return NULL;
	}

	return dup_fsp;
}

/****************************************************************************
 Open a file with a share mode - old openX method - map into NTCreate.
****************************************************************************/

BOOL map_open_params_to_ntcreate(const char *fname, int deny_mode, int open_func,
				uint32 *paccess_mask,
				uint32 *pshare_mode,
				uint32 *pcreate_disposition,
				uint32 *pcreate_options)
{
	uint32 access_mask;
	uint32 share_mode;
	uint32 create_disposition;
	uint32 create_options = 0;

	DEBUG(10,("map_open_params_to_ntcreate: fname = %s, deny_mode = 0x%x, "
		  "open_func = 0x%x\n",
		  fname, (unsigned int)deny_mode, (unsigned int)open_func ));

	/* Create the NT compatible access_mask. */
	switch (GET_OPENX_MODE(deny_mode)) {
		case DOS_OPEN_EXEC: /* Implies read-only - used to be FILE_READ_DATA */
		case DOS_OPEN_RDONLY:
			access_mask = FILE_GENERIC_READ;
			break;
		case DOS_OPEN_WRONLY:
			access_mask = FILE_GENERIC_WRITE;
			break;
		case DOS_OPEN_RDWR:
		case DOS_OPEN_FCB:
			access_mask = FILE_GENERIC_READ|FILE_GENERIC_WRITE;
			break;
		default:
			DEBUG(10,("map_open_params_to_ntcreate: bad open mode = 0x%x\n",
				  (unsigned int)GET_OPENX_MODE(deny_mode)));
			return False;
	}

	/* Create the NT compatible create_disposition. */
	switch (open_func) {
		case OPENX_FILE_EXISTS_FAIL|OPENX_FILE_CREATE_IF_NOT_EXIST:
			create_disposition = FILE_CREATE;
			break;

		case OPENX_FILE_EXISTS_OPEN:
			create_disposition = FILE_OPEN;
			break;

		case OPENX_FILE_EXISTS_OPEN|OPENX_FILE_CREATE_IF_NOT_EXIST:
			create_disposition = FILE_OPEN_IF;
			break;
       
		case OPENX_FILE_EXISTS_TRUNCATE:
			create_disposition = FILE_OVERWRITE;
			break;

		case OPENX_FILE_EXISTS_TRUNCATE|OPENX_FILE_CREATE_IF_NOT_EXIST:
			create_disposition = FILE_OVERWRITE_IF;
			break;

		default:
			/* From samba4 - to be confirmed. */
			if (GET_OPENX_MODE(deny_mode) == DOS_OPEN_EXEC) {
				create_disposition = FILE_CREATE;
				break;
			}
			DEBUG(10,("map_open_params_to_ntcreate: bad "
				  "open_func 0x%x\n", (unsigned int)open_func));
			return False;
	}
 
	/* Create the NT compatible share modes. */
	switch (GET_DENY_MODE(deny_mode)) {
		case DENY_ALL:
			share_mode = FILE_SHARE_NONE;
			break;

		case DENY_WRITE:
			share_mode = FILE_SHARE_READ;
			break;

		case DENY_READ:
			share_mode = FILE_SHARE_WRITE;
			break;

		case DENY_NONE:
			share_mode = FILE_SHARE_READ|FILE_SHARE_WRITE;
			break;

		case DENY_DOS:
			create_options |= NTCREATEX_OPTIONS_PRIVATE_DENY_DOS;
	                if (is_executable(fname)) {
				share_mode = FILE_SHARE_READ|FILE_SHARE_WRITE;
			} else {
				if (GET_OPENX_MODE(deny_mode) == DOS_OPEN_RDONLY) {
					share_mode = FILE_SHARE_READ;
				} else {
					share_mode = FILE_SHARE_NONE;
				}
			}
			break;

		case DENY_FCB:
			create_options |= NTCREATEX_OPTIONS_PRIVATE_DENY_FCB;
			share_mode = FILE_SHARE_NONE;
			break;

		default:
			DEBUG(10,("map_open_params_to_ntcreate: bad deny_mode 0x%x\n",
				(unsigned int)GET_DENY_MODE(deny_mode) ));
			return False;
	}

	DEBUG(10,("map_open_params_to_ntcreate: file %s, access_mask = 0x%x, "
		  "share_mode = 0x%x, create_disposition = 0x%x, "
		  "create_options = 0x%x\n",
		  fname,
		  (unsigned int)access_mask,
		  (unsigned int)share_mode,
		  (unsigned int)create_disposition,
		  (unsigned int)create_options ));

	if (paccess_mask) {
		*paccess_mask = access_mask;
	}
	if (pshare_mode) {
		*pshare_mode = share_mode;
	}
	if (pcreate_disposition) {
		*pcreate_disposition = create_disposition;
	}
	if (pcreate_options) {
		*pcreate_options = create_options;
	}

	return True;

}

/* Map generic permissions to file object specific permissions */
                                                                                                               
struct generic_mapping file_generic_mapping = {
	FILE_GENERIC_READ,
	FILE_GENERIC_WRITE,
	FILE_GENERIC_EXECUTE,
	FILE_GENERIC_ALL
};

/****************************************************************************
 Open a file with a share mode.
****************************************************************************/

files_struct *open_file_ntcreate(connection_struct *conn,
				 const char *fname,
				 SMB_STRUCT_STAT *psbuf,
				 uint32 access_mask,		/* access bits (FILE_READ_DATA etc.) */
				 uint32 share_access,		/* share constants (FILE_SHARE_READ etc). */
				 uint32 create_disposition,	/* FILE_OPEN_IF etc. */
				 uint32 create_options,		/* options such as delete on close. */
				 uint32 new_dos_attributes,	/* attributes used for new file. */
				 int oplock_request, 		/* internal Samba oplock codes. */
				 				/* Information (FILE_EXISTS etc.) */
				 int *pinfo)
{
	int flags=0;
	int flags2=0;
	BOOL file_existed = VALID_STAT(*psbuf);
	BOOL def_acl = False;
	BOOL internal_only_open = False;
	SMB_DEV_T dev = 0;
	SMB_INO_T inode = 0;
	BOOL fsp_open = False;
	files_struct *fsp = NULL;
	mode_t new_unx_mode = (mode_t)0;
	mode_t unx_mode = (mode_t)0;
	int info;
	uint32 existing_dos_attributes = 0;
	struct pending_message_list *pml = NULL;
	uint16 mid = get_current_mid();
	BOOL delayed_for_oplocks = False;
	struct timeval request_time = timeval_zero();
	struct share_mode_lock *lck = NULL;
	NTSTATUS status;

	if (conn->printer) {
		/* 
		 * Printers are handled completely differently.
		 * Most of the passed parameters are ignored.
		 */

		if (pinfo) {
			*pinfo = FILE_WAS_CREATED;
		}

		DEBUG(10, ("open_file_ntcreate: printer open fname=%s\n", fname));

		return print_fsp_open(conn, fname);
	}

	/* We add aARCH to this as this mode is only used if the file is
	 * created new. */
	unx_mode = unix_mode(conn, new_dos_attributes | aARCH,fname, True);

	DEBUG(10, ("open_file_ntcreate: fname=%s, dos_attrs=0x%x "
		   "access_mask=0x%x share_access=0x%x "
		   "create_disposition = 0x%x create_options=0x%x "
		   "unix mode=0%o oplock_request=%d\n",
		   fname, new_dos_attributes, access_mask, share_access,
		   create_disposition, create_options, unx_mode,
		   oplock_request));

	if (oplock_request == INTERNAL_OPEN_ONLY) {
		internal_only_open = True;
		oplock_request = 0;
	}

	if ((pml = get_open_deferred_message(mid)) != NULL) {
		struct deferred_open_record *state =
			(struct deferred_open_record *)pml->private_data.data;

		request_time = pml->request_time;
		delayed_for_oplocks = state->delayed_for_oplocks;

		/* There could be a race condition where the dev/inode pair
		   has changed since we deferred the message. If so, just
		   remove the deferred open entry and return sharing
		   violation. */

		/* If the timeout value is non-zero, we need to just return
		   sharing violation. Don't retry the open as we were not
		   notified of a close and we don't want to trigger another
		   spurious oplock break. */

		/* Now remove the deferred open entry under lock. */
		lck = get_share_mode_lock(NULL, state->dev, state->inode,
					  fname);
		if (lck == NULL) {
			DEBUG(0, ("could not get share mode lock\n"));
		} else {
			del_deferred_open_entry(lck, mid);
			talloc_destroy(lck);
		}

		/* Ensure we don't reprocess this message. */
		remove_deferred_open_smb_message(mid);
	}

	if (!check_name(fname,conn)) {
		return NULL;
	} 

	new_dos_attributes &= SAMBA_ATTRIBUTES_MASK;
	if (file_existed) {
		existing_dos_attributes = dos_mode(conn, fname, psbuf);
	}

	/* ignore any oplock requests if oplocks are disabled */
	if (!lp_oplocks(SNUM(conn)) || global_client_failed_oplock_break ||
	    IS_VETO_OPLOCK_PATH(conn, fname)) {
		oplock_request = 0;
	}

	/* this is for OS/2 long file names - say we don't support them */
	if (!lp_posix_pathnames() && strstr(fname,".+,;=[].")) {
		/* OS/2 Workplace shell fix may be main code stream in a later
		 * release. */ 
		set_saved_error_triple(ERRDOS, ERRcannotopen,
				       NT_STATUS_OBJECT_NAME_NOT_FOUND);
		DEBUG(5,("open_file_ntcreate: OS/2 long filenames are not "
			 "supported.\n"));
		return NULL;
	}

	switch( create_disposition ) {
		/*
		 * Currently we're using FILE_SUPERSEDE as the same as
		 * FILE_OVERWRITE_IF but they really are
		 * different. FILE_SUPERSEDE deletes an existing file
		 * (requiring delete access) then recreates it.
		 */
		case FILE_SUPERSEDE:
			/* If file exists replace/overwrite. If file doesn't
			 * exist create. */
			flags2 |= (O_CREAT | O_TRUNC);
			break;

		case FILE_OVERWRITE_IF:
			/* If file exists replace/overwrite. If file doesn't
			 * exist create. */
			flags2 |= (O_CREAT | O_TRUNC);
			break;

		case FILE_OPEN:
			/* If file exists open. If file doesn't exist error. */
			if (!file_existed) {
				DEBUG(5,("open_file_ntcreate: FILE_OPEN "
					 "requested for file %s and file "
					 "doesn't exist.\n", fname ));
				set_saved_ntstatus(NT_STATUS_OBJECT_NAME_NOT_FOUND);
				errno = ENOENT;
				return NULL;
			}
			break;

		case FILE_OVERWRITE:
			/* If file exists overwrite. If file doesn't exist
			 * error. */
			if (!file_existed) {
				DEBUG(5,("open_file_ntcreate: FILE_OVERWRITE "
					 "requested for file %s and file "
					 "doesn't exist.\n", fname ));
				set_saved_ntstatus(NT_STATUS_OBJECT_NAME_NOT_FOUND);
				errno = ENOENT;
				return NULL;
			}
			flags2 |= O_TRUNC;
			break;

		case FILE_CREATE:
			/* If file exists error. If file doesn't exist
			 * create. */
			if (file_existed) {
				DEBUG(5,("open_file_ntcreate: FILE_CREATE "
					 "requested for file %s and file "
					 "already exists.\n", fname ));
				if (S_ISDIR(psbuf->st_mode)) {
					errno = EISDIR;
				} else {
					errno = EEXIST;
				}
				return NULL;
			}
			flags2 |= (O_CREAT|O_EXCL);
			break;

		case FILE_OPEN_IF:
			/* If file exists open. If file doesn't exist
			 * create. */
			flags2 |= O_CREAT;
			break;

		default:
			set_saved_ntstatus(NT_STATUS_INVALID_PARAMETER);
			return NULL;
	}

	/* We only care about matching attributes on file exists and
	 * overwrite. */

	if (file_existed && ((create_disposition == FILE_OVERWRITE) ||
			     (create_disposition == FILE_OVERWRITE_IF))) {
		if (!open_match_attributes(conn, fname,
					   existing_dos_attributes,
					   new_dos_attributes, psbuf->st_mode,
					   unx_mode, &new_unx_mode)) {
			DEBUG(5,("open_file_ntcreate: attributes missmatch "
				 "for file %s (%x %x) (0%o, 0%o)\n",
				 fname, existing_dos_attributes,
				 new_dos_attributes,
				 (unsigned int)psbuf->st_mode,
				 (unsigned int)unx_mode ));
			errno = EACCES;
			return NULL;
		}
	}

	/* This is a nasty hack - must fix... JRA. */
	if (access_mask == MAXIMUM_ALLOWED_ACCESS) {
		access_mask = FILE_GENERIC_ALL;
	}

	/*
	 * Convert GENERIC bits to specific bits.
	 */

	se_map_generic(&access_mask, &file_generic_mapping);

	DEBUG(10, ("open_file_ntcreate: fname=%s, after mapping "
		   "access_mask=0x%x\n", fname, access_mask ));

	/*
	 * Note that we ignore the append flag as append does not
	 * mean the same thing under DOS and Unix.
	 */

	if (access_mask & (FILE_WRITE_DATA | FILE_APPEND_DATA)) {
		flags = O_RDWR;
	} else {
		flags = O_RDONLY;
	}

	/*
	 * Currently we only look at FILE_WRITE_THROUGH for create options.
	 */

#if defined(O_SYNC)
	if (create_options & FILE_WRITE_THROUGH) {
		flags2 |= O_SYNC;
	}
#endif /* O_SYNC */
  
	if (!CAN_WRITE(conn)) {
		/*
		 * We should really return a permission denied error if either
		 * O_CREAT or O_TRUNC are set, but for compatibility with
		 * older versions of Samba we just AND them out.
		 */
		flags2 &= ~(O_CREAT|O_TRUNC);
	}

	/*
	 * Ensure we can't write on a read-only share or file.
	 */

	if (flags != O_RDONLY && file_existed &&
	    (!CAN_WRITE(conn) || IS_DOS_READONLY(existing_dos_attributes))) {
		DEBUG(5,("open_file_ntcreate: write access requested for "
			 "file %s on read only %s\n",
			 fname, !CAN_WRITE(conn) ? "share" : "file" ));
		set_saved_ntstatus(NT_STATUS_ACCESS_DENIED);
		errno = EACCES;
		return NULL;
	}

	fsp = file_new(conn);
	if(!fsp) {
		return NULL;
	}

	fsp->dev = psbuf->st_dev;
	fsp->inode = psbuf->st_ino;
	fsp->share_access = share_access;
	fsp->fh->private_options = create_options;
	fsp->access_mask = access_mask;
	fsp->oplock_type = oplock_request;

	if (timeval_is_zero(&request_time)) {
		request_time = fsp->open_time;
	}

	if (file_existed) {

		dev = psbuf->st_dev;
		inode = psbuf->st_ino;

<<<<<<< HEAD
		lock_share_entry(conn, dev, inode);

		num_share_modes = open_mode_check(conn, fname, dev, inode,
						  access_mask, share_access,
						  create_options,
						  &oplock_request,
						  &all_current_opens_are_level_II);
		if(num_share_modes == -1) {

			if (!internal_only_open) {
				NTSTATUS status;
				get_saved_error_triple(NULL, NULL, &status);
				if (NT_STATUS_EQUAL(status,NT_STATUS_SHARING_VIOLATION)) {
					/* Check if this can be done with the
					 * deny_dos and fcb calls. */
					if (create_options &
					    (NTCREATEX_OPTIONS_PRIVATE_DENY_DOS|
					     NTCREATEX_OPTIONS_PRIVATE_DENY_FCB)) {
						files_struct *fsp_dup;
						fsp_dup = fcb_or_dos_open(conn, fname, dev,
									  inode, access_mask,
									  share_access,
									  create_options);

						if (fsp_dup) {
							unlock_share_entry(conn, dev, inode);
							file_free(fsp);
							if (pinfo) {
								*pinfo = FILE_WAS_OPENED;
							}
							conn->num_files_open++;
							return fsp_dup;
						}
=======
		lck = get_share_mode_lock(NULL, dev, inode, fname);

		if (lck == NULL) {
			DEBUG(0, ("Could not get share mode lock\n"));
			set_saved_ntstatus(NT_STATUS_SHARING_VIOLATION);
			return NULL;
		}

		if (delay_for_oplocks(lck, fsp)) {
			struct deferred_open_record state;
			struct timeval timeout;

			if (delayed_for_oplocks) {
				DEBUG(0, ("Trying to delay for oplocks "
					  "twice\n"));
				exit_server("exiting");
			}

			timeout = timeval_set(OPLOCK_BREAK_TIMEOUT*2, 0);

			/* Normally the smbd we asked should respond within
			 * OPLOCK_BREAK_TIMEOUT seconds regardless of whether
			 * the client did, give twice the timeout as a safety
			 * measure here in case the other smbd is stuck
			 * somewhere else. */

			state.delayed_for_oplocks = True;
			state.dev = dev;
			state.inode = inode;

			if (!request_timed_out(request_time, timeout)) {
				defer_open(lck, request_time, timeout,
					   &state);
			}

			talloc_free(lck);
			return NULL;
		}

		status = open_mode_check(conn, fname, lck,
					 access_mask, share_access,
					 create_options, &file_existed);

		if (NT_STATUS_EQUAL(status, NT_STATUS_DELETE_PENDING)) {
			/* DELETE_PENDING is not deferred for a second */
			set_saved_ntstatus(status);
			talloc_free(lck);
			file_free(fsp);
			return NULL;
		}

		if (!NT_STATUS_IS_OK(status)) {

			SMB_ASSERT(NT_STATUS_EQUAL(status, NT_STATUS_SHARING_VIOLATION));

			/* Check if this can be done with the deny_dos and fcb
			 * calls. */
			if (create_options &
			    (NTCREATEX_OPTIONS_PRIVATE_DENY_DOS|
			     NTCREATEX_OPTIONS_PRIVATE_DENY_FCB)) {
				files_struct *fsp_dup;
				fsp_dup = fcb_or_dos_open(conn, fname, dev,
							  inode, access_mask,
							  share_access,
							  create_options);

				if (fsp_dup) {
					talloc_free(lck);
					file_free(fsp);
					if (pinfo) {
						*pinfo = FILE_WAS_OPENED;
>>>>>>> 9fc825ba
					}
					conn->num_files_open++;
					return fsp_dup;
				}
			}

			/*
			 * This next line is a subtlety we need for
			 * MS-Access. If a file open will fail due to share
			 * permissions and also for security (access) reasons,
			 * we need to return the access failed error, not the
			 * share error. This means we must attempt to open the
			 * file anyway in order to get the UNIX access error -
			 * even if we're going to fail the open for share
			 * reasons. This is bad, as we're burning another fd
			 * if there are existing locks but there's nothing
			 * else we can do. We also ensure we're not going to
			 * create or tuncate the file as we only want an
			 * access decision at this stage. JRA.
			 */
			errno = 0;
			fsp_open = open_file(fsp,conn,fname,psbuf,
					     flags|(flags2&~(O_TRUNC|O_CREAT)),
					     unx_mode,access_mask);

			DEBUG(4,("open_file_ntcreate : share_mode deny - "
				 "calling open_file with flags=0x%X "
				 "flags2=0x%X mode=0%o returned %d\n",
				 flags, (flags2&~(O_TRUNC|O_CREAT)),
				 (unsigned int)unx_mode, (int)fsp_open ));

			if (!fsp_open && errno) {
				/* Default error. */
				set_saved_ntstatus(NT_STATUS_ACCESS_DENIED);
			}

			/* 
			 * If we're returning a share violation, ensure we
			 * cope with the braindead 1 second delay.
			 */

			if (!internal_only_open &&
			    lp_defer_sharing_violations()) {
				struct timeval timeout;
				struct deferred_open_record state;

				timeout = timeval_set(0, SHARING_VIOLATION_USEC_WAIT);

				state.delayed_for_oplocks = False;
				state.dev = dev;
				state.inode = inode;

				if (!request_timed_out(request_time,
						       timeout)) {
					defer_open(lck, request_time, timeout,
						   &state);
				}
			}

			talloc_free(lck);
			if (fsp_open) {
				fd_close(conn, fsp);
				/*
				 * We have detected a sharing violation here
				 * so return the correct error code
				 */
				set_saved_ntstatus(NT_STATUS_SHARING_VIOLATION);
			}
			file_free(fsp);
			return NULL;
		}

		/*
		 * We exit this block with the share entry *locked*.....
		 */
	}

	SMB_ASSERT(!file_existed || (lck != NULL));

	/*
	 * Ensure we pay attention to default ACLs on directories if required.
	 */

        if ((flags2 & O_CREAT) && lp_inherit_acls(SNUM(conn)) &&
	    (def_acl = directory_has_default_acl(conn,
						 parent_dirname(fname)))) {
		unx_mode = 0777;
	}

	DEBUG(4,("calling open_file with flags=0x%X flags2=0x%X mode=0%o\n",
		 (unsigned int)flags, (unsigned int)flags2,
		 (unsigned int)unx_mode));

	/*
	 * open_file strips any O_TRUNC flags itself.
	 */

<<<<<<< HEAD
	fsp_open = open_file(fsp,conn,fname,psbuf,flags|flags2,unx_mode,access_mask);

	if (!fsp_open && (flags2 & O_EXCL) && (errno == EEXIST)) {
		/*
		 * Two smbd's tried to open exclusively, but only one of them
		 * succeeded.
		 */
		file_free(fsp);
		return NULL;
	}

	if (!fsp_open && (flags == O_RDWR) && (errno != ENOENT)) {
		if((fsp_open = open_file(fsp,conn,fname,psbuf,
					 O_RDONLY,unx_mode,access_mask)) == True) {
			flags = O_RDONLY;
		}
	}
=======
	fsp_open = open_file(fsp,conn,fname,psbuf,flags|flags2,unx_mode,
			     access_mask);
>>>>>>> 9fc825ba

	if (!fsp_open) {
		if (lck != NULL) {
			talloc_free(lck);
		}
		file_free(fsp);
		return NULL;
	}

	if (!file_existed) { 

		/*
		 * Deal with the race condition where two smbd's detect the
		 * file doesn't exist and do the create at the same time. One
		 * of them will win and set a share mode, the other (ie. this
		 * one) should check if the requested share mode for this
		 * create is allowed.
		 */

		/*
		 * Now the file exists and fsp is successfully opened,
		 * fsp->dev and fsp->inode are valid and should replace the
		 * dev=0,inode=0 from a non existent file. Spotted by
		 * Nadav Danieli <nadavd@exanet.com>. JRA.
		 */

		dev = fsp->dev;
		inode = fsp->inode;

<<<<<<< HEAD
		lock_share_entry_fsp(fsp);

		num_share_modes = open_mode_check(conn, fname, dev, inode,
						  access_mask, share_access,
						  create_options,
						  &oplock_request,
						  &all_current_opens_are_level_II);

		if(num_share_modes == -1) {
			NTSTATUS status;
			get_saved_error_triple(NULL, NULL, &status);
			if (NT_STATUS_EQUAL(status,NT_STATUS_SHARING_VIOLATION)) {
				/* Check if this can be done with the deny_dos
				 * and fcb calls. */
				if (create_options &
				    (NTCREATEX_OPTIONS_PRIVATE_DENY_DOS|
				     NTCREATEX_OPTIONS_PRIVATE_DENY_FCB)) {
					files_struct *fsp_dup;
					fsp_dup = fcb_or_dos_open(conn, fname, dev, inode,
								  access_mask, share_access,
								  create_options);
					if (fsp_dup) {
						unlock_share_entry(conn, dev, inode);
						fd_close(conn, fsp);
						file_free(fsp);
						if (pinfo) {
							*pinfo = FILE_WAS_OPENED;
						}
						conn->num_files_open++;
						return fsp_dup;
					}
				}
=======
		lck = get_share_mode_lock(NULL, dev, inode, fname);
>>>>>>> 9fc825ba

		if (lck == NULL) {
			DEBUG(0, ("Coult not get share mode lock\n"));
			fd_close(conn, fsp);
			file_free(fsp);
			set_saved_ntstatus(NT_STATUS_SHARING_VIOLATION);
			return NULL;
		}

		status = open_mode_check(conn, fname, lck,
					 access_mask, share_access,
					 create_options, &file_existed);

		if (!NT_STATUS_IS_OK(status)) {
			struct deferred_open_record state;

			fd_close(conn, fsp);
			file_free(fsp);

			state.delayed_for_oplocks = False;
			state.dev = dev;
			state.inode = inode;

			/* Do it all over again immediately. In the second
			 * round we will find that the file existed and handle
			 * the DELETE_PENDING and FCB cases correctly. No need
			 * to duplicate the code here. Essentially this is a
			 * "goto top of this function", but don't tell
			 * anybody... */

			defer_open(lck, request_time, timeval_zero(),
				   &state);
			talloc_free(lck);
			return NULL;
		}

		/*
		 * We exit this block with the share entry *locked*.....
		 */
	}

	SMB_ASSERT(lck != NULL);

	/* note that we ignore failure for the following. It is
           basically a hack for NFS, and NFS will never set one of
           these only read them. Nobody but Samba can ever set a deny
           mode and we have already checked our more authoritative
           locking database for permission to set this deny mode. If
           the kernel refuses the operations then the kernel is wrong */

	kernel_flock(fsp, share_access);

	/*
	 * At this point onwards, we can guarentee that the share entry
	 * is locked, whether we created the file or not, and that the
	 * deny mode is compatible with all current opens.
	 */

	/*
	 * If requested, truncate the file.
	 */

	if (flags2&O_TRUNC) {
		/*
		 * We are modifing the file after open - update the stat
		 * struct..
		 */
		if ((SMB_VFS_FTRUNCATE(fsp,fsp->fh->fd,0) == -1) ||
		    (SMB_VFS_FSTAT(fsp,fsp->fh->fd,psbuf)==-1)) {
			talloc_free(lck);
			fd_close(conn,fsp);
			file_free(fsp);
			return NULL;
		}
	}

	/* Record the options we were opened with. */
	fsp->share_access = share_access;
	fsp->fh->private_options = create_options;
	fsp->access_mask = access_mask;

	if (file_existed) {
		if (!(flags2 & O_TRUNC)) {
			info = FILE_WAS_OPENED;
		} else {
			info = FILE_WAS_OVERWRITTEN;
		}
	} else {
		info = FILE_WAS_CREATED;
		/* Change the owner if required. */
		if (lp_inherit_owner(SNUM(conn))) {
			change_owner_to_parent(conn, fsp, fsp->fsp_name,
					       psbuf);
		}
	}

	if (pinfo) {
		*pinfo = info;
	}

	/* 
	 * Setup the oplock info in both the shared memory and
	 * file structs.
	 */

	if ((fsp->oplock_type != NO_OPLOCK) &&
	    (fsp->oplock_type != FAKE_LEVEL_II_OPLOCK)) {
		if (!set_file_oplock(fsp, fsp->oplock_type)) {
			/* Could not get the kernel oplock */
			fsp->oplock_type = NO_OPLOCK;
		}
	}
	set_share_mode(lck, fsp, 0, fsp->oplock_type);

	if (create_options & FILE_DELETE_ON_CLOSE) {
		uint32 dosattr= existing_dos_attributes;
		NTSTATUS result;

		if (info == FILE_WAS_OVERWRITTEN || info == FILE_WAS_CREATED ||
				info == FILE_WAS_SUPERSEDED) {
			dosattr = new_dos_attributes;
		}

		result = can_set_delete_on_close(fsp, True, dosattr);

		if (!NT_STATUS_IS_OK(result)) {
			/* Remember to delete the mode we just added. */
			del_share_mode(lck, fsp);
			talloc_free(lck);
			fd_close(conn,fsp);
			file_free(fsp);
			set_saved_ntstatus(result);
			return NULL;
		}
		lck->delete_on_close = True;
		lck->modified = True;
	}
	
	if (info == FILE_WAS_OVERWRITTEN || info == FILE_WAS_CREATED ||
				info == FILE_WAS_SUPERSEDED) {
		/* Files should be initially set as archive */
		if (lp_map_archive(SNUM(conn)) ||
		    lp_store_dos_attributes(SNUM(conn))) {
			file_set_dosmode(conn, fname,
					 new_dos_attributes | aARCH, NULL,
					 True);
		}
	}

	/*
	 * Take care of inherited ACLs on created files - if default ACL not
	 * selected.
	 */

	if (!file_existed && !def_acl) {

		int saved_errno = errno; /* We might get ENOSYS in the next
					  * call.. */

		if (SMB_VFS_FCHMOD_ACL(fsp, fsp->fh->fd, unx_mode) == -1
		    && errno == ENOSYS) {
			errno = saved_errno; /* Ignore ENOSYS */
		}

	} else if (new_unx_mode) {

		int ret = -1;

		/* Attributes need changing. File already existed. */

		{
			int saved_errno = errno; /* We might get ENOSYS in the
						  * next call.. */
			ret = SMB_VFS_FCHMOD_ACL(fsp, fsp->fh->fd,
						 new_unx_mode);

			if (ret == -1 && errno == ENOSYS) {
				errno = saved_errno; /* Ignore ENOSYS */
			} else {
				DEBUG(5, ("open_file_shared: failed to reset "
					  "attributes of file %s to 0%o\n",
					fname, (unsigned int)new_unx_mode));
				ret = 0; /* Don't do the fchmod below. */
			}
		}

		if ((ret == -1) &&
		    (SMB_VFS_FCHMOD(fsp, fsp->fh->fd, new_unx_mode) == -1))
			DEBUG(5, ("open_file_shared: failed to reset "
				  "attributes of file %s to 0%o\n",
				fname, (unsigned int)new_unx_mode));
	}

	/* If this is a successful open, we must remove any deferred open
	 * records. */
	del_deferred_open_entry(lck, mid);
	talloc_free(lck);

	conn->num_files_open++;

	return fsp;
}

/****************************************************************************
 Open a file for for write to ensure that we can fchmod it.
****************************************************************************/

files_struct *open_file_fchmod(connection_struct *conn, const char *fname,
			       SMB_STRUCT_STAT *psbuf)
{
	files_struct *fsp = NULL;
	BOOL fsp_open;

	if (!VALID_STAT(*psbuf)) {
		return NULL;
	}

	fsp = file_new(conn);
	if(!fsp) {
		return NULL;
	}

	/* note! we must use a non-zero desired access or we don't get
           a real file descriptor. Oh what a twisted web we weave. */
	fsp_open = open_file(fsp,conn,fname,psbuf,O_WRONLY,0,FILE_WRITE_DATA);

	/* 
	 * This is not a user visible file open.
	 * Don't set a share mode and don't increment
	 * the conn->num_files_open.
	 */

	if (!fsp_open) {
		file_free(fsp);
		return NULL;
	}

	return fsp;
}

/****************************************************************************
 Close the fchmod file fd - ensure no locks are lost.
****************************************************************************/

int close_file_fchmod(files_struct *fsp)
{
	int ret = fd_close(fsp->conn, fsp);
	file_free(fsp);
	return ret;
}

/****************************************************************************
 Open a directory from an NT SMB call.
****************************************************************************/

files_struct *open_directory(connection_struct *conn,
				const char *fname,
				SMB_STRUCT_STAT *psbuf,
				uint32 access_mask,
				uint32 share_access,
				uint32 create_disposition,
				uint32 create_options,
				int *pinfo)
{
	files_struct *fsp = NULL;
	BOOL dir_existed = VALID_STAT(*psbuf) ? True : False;
	BOOL create_dir = False;
	int info = 0;

	DEBUG(5,("open_directory: opening directory %s, access_mask = 0x%x, "
		 "share_access = 0x%x create_options = 0x%x, "
		 "create_disposition = 0x%x\n",
		 fname,
		 (unsigned int)access_mask,
		 (unsigned int)share_access,
		 (unsigned int)create_options,
		 (unsigned int)create_disposition));

	if (is_ntfs_stream_name(fname)) {
		DEBUG(0,("open_directory: %s is a stream name!\n", fname ));
		set_saved_ntstatus(NT_STATUS_NOT_A_DIRECTORY);
		return NULL;
	}

	if (dir_existed && !S_ISDIR(psbuf->st_mode)) {
		DEBUG(0,("open_directory: %s is not a directory !\n", fname ));
		set_saved_ntstatus(NT_STATUS_NOT_A_DIRECTORY);
		return NULL;
	}

	switch( create_disposition ) {
		case FILE_OPEN:
			/* If directory exists open. If directory doesn't
			 * exist error. */
			if (!dir_existed) {
				DEBUG(5,("open_directory: FILE_OPEN requested "
					 "for directory %s and it doesn't "
					 "exist.\n", fname ));
				set_saved_ntstatus(NT_STATUS_OBJECT_NAME_NOT_FOUND);
				return NULL;
			}
			info = FILE_WAS_OPENED;
			break;

		case FILE_CREATE:
			/* If directory exists error. If directory doesn't
			 * exist create. */
			if (dir_existed) {
				DEBUG(5,("open_directory: FILE_CREATE "
					 "requested for directory %s and it "
					 "already exists.\n", fname ));
				set_saved_error_triple(ERRDOS, ERRfilexists,
						       NT_STATUS_OBJECT_NAME_COLLISION);
				return NULL;
			}
			create_dir = True;
			info = FILE_WAS_CREATED;
			break;

		case FILE_OPEN_IF:
			/* If directory exists open. If directory doesn't
			 * exist create. */
			if (!dir_existed) {
				create_dir = True;
				info = FILE_WAS_CREATED;
			} else {
				info = FILE_WAS_OPENED;
			}
			break;

		case FILE_SUPERSEDE:
		case FILE_OVERWRITE:
		case FILE_OVERWRITE_IF:
		default:
			DEBUG(5,("open_directory: invalid create_disposition "
				 "0x%x for directory %s\n",
				 (unsigned int)create_disposition, fname));
			file_free(fsp);
			set_saved_ntstatus(NT_STATUS_INVALID_PARAMETER);
			return NULL;
	}

	if (create_dir) {
		/*
		 * Try and create the directory.
		 */

		/* We know bad_path is false as it's caught earlier. */

		NTSTATUS status = mkdir_internal(conn, fname, False);

		if (!NT_STATUS_IS_OK(status)) {
			DEBUG(2,("open_directory: unable to create %s. "
				 "Error was %s\n", fname, strerror(errno) ));
			/* Ensure we return the correct NT status to the
			 * client. */
			set_saved_error_triple(0, 0, status);
			return NULL;
		}

		/* Ensure we're checking for a symlink here.... */
		/* We don't want to get caught by a symlink racer. */

		if(SMB_VFS_LSTAT(conn,fname, psbuf) != 0) {
			return NULL;
		}

		if(!S_ISDIR(psbuf->st_mode)) {
			DEBUG(0,("open_directory: %s is not a directory !\n",
				 fname ));
			return NULL;
		}
	}

	fsp = file_new(conn);
	if(!fsp) {
		return NULL;
	}

	/*
	 * Setup the files_struct for it.
	 */
	
	fsp->mode = psbuf->st_mode;
	fsp->inode = psbuf->st_ino;
	fsp->dev = psbuf->st_dev;
	fsp->vuid = current_user.vuid;
	fsp->file_pid = global_smbpid;
	fsp->can_lock = True;
	fsp->can_read = False;
	fsp->can_write = False;

	fsp->share_access = share_access;
	fsp->fh->private_options = create_options;
	fsp->access_mask = access_mask;

	fsp->print_file = False;
	fsp->modified = False;
	fsp->oplock_type = NO_OPLOCK;
	fsp->sent_oplock_break = NO_BREAK_SENT;
	fsp->is_directory = True;
	fsp->is_stat = False;
	string_set(&fsp->fsp_name,fname);

	if (create_options & FILE_DELETE_ON_CLOSE) {
		NTSTATUS status = can_set_delete_on_close(fsp, True, 0);
		if (!NT_STATUS_IS_OK(status)) {
			file_free(fsp);
			return NULL;
		}
	}

	/* Change the owner if required. */
	if ((info == FILE_WAS_CREATED) && lp_inherit_owner(SNUM(conn))) {
		change_owner_to_parent(conn, fsp, fsp->fsp_name, psbuf);
	}

	if (pinfo) {
		*pinfo = info;
	}

	conn->num_files_open++;

	return fsp;
}

/****************************************************************************
 Open a pseudo-file (no locking checks - a 'stat' open).
****************************************************************************/

files_struct *open_file_stat(connection_struct *conn, char *fname,
			     SMB_STRUCT_STAT *psbuf)
{
	files_struct *fsp = NULL;

	if (!VALID_STAT(*psbuf))
		return NULL;

	/* Can't 'stat' open directories. */
	if(S_ISDIR(psbuf->st_mode))
		return NULL;

	fsp = file_new(conn);
	if(!fsp)
		return NULL;

	DEBUG(5,("open_file_stat: 'opening' file %s\n", fname));

	/*
	 * Setup the files_struct for it.
	 */
	
	fsp->mode = psbuf->st_mode;
	fsp->inode = psbuf->st_ino;
	fsp->dev = psbuf->st_dev;
	fsp->vuid = current_user.vuid;
	fsp->file_pid = global_smbpid;
	fsp->can_lock = False;
	fsp->can_read = False;
	fsp->can_write = False;
	fsp->print_file = False;
	fsp->modified = False;
	fsp->oplock_type = NO_OPLOCK;
	fsp->sent_oplock_break = NO_BREAK_SENT;
	fsp->is_directory = False;
	fsp->is_stat = True;
	string_set(&fsp->fsp_name,fname);

	conn->num_files_open++;

	return fsp;
}<|MERGE_RESOLUTION|>--- conflicted
+++ resolved
@@ -551,17 +551,6 @@
  Returns -1 on error, or number of share modes on success (may be zero).
 ****************************************************************************/
 
-<<<<<<< HEAD
-static int open_mode_check(connection_struct *conn,
-			   const char *fname,
-			   SMB_DEV_T dev,
-			   SMB_INO_T inode, 
-			   uint32 access_mask,
-			   uint32 share_access,
-			   uint32 create_options,
-			   int *p_oplock_request,
-			   BOOL *p_all_current_opens_are_level_II)
-=======
 static NTSTATUS open_mode_check(connection_struct *conn,
 				const char *fname,
 				struct share_mode_lock *lck,
@@ -569,7 +558,6 @@
 				uint32 share_access,
 				uint32 create_options,
 				BOOL *file_existed)
->>>>>>> 9fc825ba
 {
 	int i;
 
@@ -1348,41 +1336,6 @@
 		dev = psbuf->st_dev;
 		inode = psbuf->st_ino;
 
-<<<<<<< HEAD
-		lock_share_entry(conn, dev, inode);
-
-		num_share_modes = open_mode_check(conn, fname, dev, inode,
-						  access_mask, share_access,
-						  create_options,
-						  &oplock_request,
-						  &all_current_opens_are_level_II);
-		if(num_share_modes == -1) {
-
-			if (!internal_only_open) {
-				NTSTATUS status;
-				get_saved_error_triple(NULL, NULL, &status);
-				if (NT_STATUS_EQUAL(status,NT_STATUS_SHARING_VIOLATION)) {
-					/* Check if this can be done with the
-					 * deny_dos and fcb calls. */
-					if (create_options &
-					    (NTCREATEX_OPTIONS_PRIVATE_DENY_DOS|
-					     NTCREATEX_OPTIONS_PRIVATE_DENY_FCB)) {
-						files_struct *fsp_dup;
-						fsp_dup = fcb_or_dos_open(conn, fname, dev,
-									  inode, access_mask,
-									  share_access,
-									  create_options);
-
-						if (fsp_dup) {
-							unlock_share_entry(conn, dev, inode);
-							file_free(fsp);
-							if (pinfo) {
-								*pinfo = FILE_WAS_OPENED;
-							}
-							conn->num_files_open++;
-							return fsp_dup;
-						}
-=======
 		lck = get_share_mode_lock(NULL, dev, inode, fname);
 
 		if (lck == NULL) {
@@ -1454,7 +1407,6 @@
 					file_free(fsp);
 					if (pinfo) {
 						*pinfo = FILE_WAS_OPENED;
->>>>>>> 9fc825ba
 					}
 					conn->num_files_open++;
 					return fsp_dup;
@@ -1552,28 +1504,8 @@
 	 * open_file strips any O_TRUNC flags itself.
 	 */
 
-<<<<<<< HEAD
-	fsp_open = open_file(fsp,conn,fname,psbuf,flags|flags2,unx_mode,access_mask);
-
-	if (!fsp_open && (flags2 & O_EXCL) && (errno == EEXIST)) {
-		/*
-		 * Two smbd's tried to open exclusively, but only one of them
-		 * succeeded.
-		 */
-		file_free(fsp);
-		return NULL;
-	}
-
-	if (!fsp_open && (flags == O_RDWR) && (errno != ENOENT)) {
-		if((fsp_open = open_file(fsp,conn,fname,psbuf,
-					 O_RDONLY,unx_mode,access_mask)) == True) {
-			flags = O_RDONLY;
-		}
-	}
-=======
 	fsp_open = open_file(fsp,conn,fname,psbuf,flags|flags2,unx_mode,
 			     access_mask);
->>>>>>> 9fc825ba
 
 	if (!fsp_open) {
 		if (lck != NULL) {
@@ -1603,42 +1535,7 @@
 		dev = fsp->dev;
 		inode = fsp->inode;
 
-<<<<<<< HEAD
-		lock_share_entry_fsp(fsp);
-
-		num_share_modes = open_mode_check(conn, fname, dev, inode,
-						  access_mask, share_access,
-						  create_options,
-						  &oplock_request,
-						  &all_current_opens_are_level_II);
-
-		if(num_share_modes == -1) {
-			NTSTATUS status;
-			get_saved_error_triple(NULL, NULL, &status);
-			if (NT_STATUS_EQUAL(status,NT_STATUS_SHARING_VIOLATION)) {
-				/* Check if this can be done with the deny_dos
-				 * and fcb calls. */
-				if (create_options &
-				    (NTCREATEX_OPTIONS_PRIVATE_DENY_DOS|
-				     NTCREATEX_OPTIONS_PRIVATE_DENY_FCB)) {
-					files_struct *fsp_dup;
-					fsp_dup = fcb_or_dos_open(conn, fname, dev, inode,
-								  access_mask, share_access,
-								  create_options);
-					if (fsp_dup) {
-						unlock_share_entry(conn, dev, inode);
-						fd_close(conn, fsp);
-						file_free(fsp);
-						if (pinfo) {
-							*pinfo = FILE_WAS_OPENED;
-						}
-						conn->num_files_open++;
-						return fsp_dup;
-					}
-				}
-=======
 		lck = get_share_mode_lock(NULL, dev, inode, fname);
->>>>>>> 9fc825ba
 
 		if (lck == NULL) {
 			DEBUG(0, ("Coult not get share mode lock\n"));
