--- conflicted
+++ resolved
@@ -36,12 +36,8 @@
 INIT_FUNCTION = ntvfs_posix_init 
 PRIVATE_PROTO_HEADER = vfs_posix_proto.h
 #PRIVATE_DEPENDENCIES = pvfs_acl_xattr pvfs_acl_nfs4
-<<<<<<< HEAD
-PRIVATE_DEPENDENCIES = NDR_XATTR WRAP_XATTR BLKID ntvfs_common MESSAGING pvfs_aio
-=======
 PRIVATE_DEPENDENCIES = NDR_XATTR WRAP_XATTR BLKID ntvfs_common MESSAGING pvfs_aio \
 					   LIBWBCLIENT
->>>>>>> 5f3a70f2
 # End MODULE ntvfs_posix
 ################################################
 
