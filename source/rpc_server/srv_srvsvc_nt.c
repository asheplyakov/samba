/* 
 *  Unix SMB/CIFS implementation.
 *  RPC Pipe client / server routines
 *  Copyright (C) Andrew Tridgell              1992-1997,
 *  Copyright (C) Jeremy Allison					2001.
 *  Copyright (C) Nigel Williams					2001.
 *  
 *  This program is free software; you can redistribute it and/or modify
 *  it under the terms of the GNU General Public License as published by
 *  the Free Software Foundation; either version 2 of the License, or
 *  (at your option) any later version.
 *  
 *  This program is distributed in the hope that it will be useful,
 *  but WITHOUT ANY WARRANTY; without even the implied warranty of
 *  MERCHANTABILITY or FITNESS FOR A PARTICULAR PURPOSE.  See the
 *  GNU General Public License for more details.
 *  
 *  You should have received a copy of the GNU General Public License
 *  along with this program; if not, write to the Free Software
 *  Foundation, Inc., 675 Mass Ave, Cambridge, MA 02139, USA.
 */

/* This is the implementation of the srvsvc pipe. */

#include "includes.h"

extern struct generic_mapping file_generic_mapping;

#undef DBGC_CLASS
#define DBGC_CLASS DBGC_RPC_SRV

/*******************************************************************
 Utility function to get the 'type' of a share from an snum.
 ********************************************************************/
static uint32 get_share_type(int snum) 
{
	char *net_name = lp_servicename(snum);
	int len_net_name = strlen(net_name);
	
	/* work out the share type */
	uint32 type = STYPE_DISKTREE;

	if (lp_print_ok(snum))
		type = STYPE_PRINTQ;
	if (strequal(lp_fstype(snum), "IPC"))
		type = STYPE_IPC;
	if (net_name[len_net_name] == '$')
		type |= STYPE_HIDDEN;

	return type;
}
	
/*******************************************************************
 Fill in a share info level 0 structure.
 ********************************************************************/

static void init_srv_share_info_0(pipes_struct *p, SRV_SHARE_INFO_0 *sh0, int snum)
{
	pstring net_name;

	pstrcpy(net_name, lp_servicename(snum));

	init_srv_share_info0(&sh0->info_0, net_name);
	init_srv_share_info0_str(&sh0->info_0_str, net_name);
}

/*******************************************************************
 Fill in a share info level 1 structure.
 ********************************************************************/

static void init_srv_share_info_1(pipes_struct *p, SRV_SHARE_INFO_1 *sh1, int snum)
{
	pstring remark;

	char *net_name = lp_servicename(snum);
	pstrcpy(remark, lp_comment(snum));
	standard_sub_conn(p->conn, remark,sizeof(remark));

	init_srv_share_info1(&sh1->info_1, net_name, get_share_type(snum), remark);
	init_srv_share_info1_str(&sh1->info_1_str, net_name, remark);
}

/*******************************************************************
 Fill in a share info level 2 structure.
 ********************************************************************/

static void init_srv_share_info_2(pipes_struct *p, SRV_SHARE_INFO_2 *sh2, int snum)
{
	pstring remark;
	pstring path;
	pstring passwd;

	char *net_name = lp_servicename(snum);
	pstrcpy(remark, lp_comment(snum));
	standard_sub_conn(p->conn, remark,sizeof(remark));
	pstrcpy(path, "C:");
	pstrcat(path, lp_pathname(snum));

	/*
	 * Change / to \\ so that win2k will see it as a valid path.  This was added to
	 * enable use of browsing in win2k add share dialog.
	 */ 

	string_replace(path, '/', '\\');

	pstrcpy(passwd, "");

	init_srv_share_info2(&sh2->info_2, net_name, get_share_type(snum), remark, 0, 0xffffffff, 1, path, passwd);
	init_srv_share_info2_str(&sh2->info_2_str, net_name, remark, path, passwd);
}

/*******************************************************************
 What to do when smb.conf is updated.
 ********************************************************************/

static void smb_conf_updated(int msg_type, pid_t src, void *buf, size_t len)
{
	DEBUG(10,("smb_conf_updated: Got message saying smb.conf was updated. Reloading.\n"));
	reload_services(False);
}

/*******************************************************************
 Create the share security tdb.
 ********************************************************************/

static TDB_CONTEXT *share_tdb; /* used for share security descriptors */
#define SHARE_DATABASE_VERSION_V1 1
#define SHARE_DATABASE_VERSION_V2 2 /* version id in little endian. */

BOOL share_info_db_init(void)
{
	static pid_t local_pid;
	const char *vstring = "INFO/version";
	int32 vers_id;
 
	if (share_tdb && local_pid == sys_getpid())
		return True;
	share_tdb = tdb_open_log(lock_path("share_info.tdb"), 0, TDB_DEFAULT, O_RDWR|O_CREAT, 0600);
	if (!share_tdb) {
		DEBUG(0,("Failed to open share info database %s (%s)\n",
			lock_path("share_info.tdb"), strerror(errno) ));
		return False;
	}
 
	local_pid = sys_getpid();
 
	/* handle a Samba upgrade */
	tdb_lock_bystring(share_tdb, vstring, 0);

	/* Cope with byte-reversed older versions of the db. */
	vers_id = tdb_fetch_int32(share_tdb, vstring);
	if ((vers_id == SHARE_DATABASE_VERSION_V1) || (IREV(vers_id) == SHARE_DATABASE_VERSION_V1)) {
		/* Written on a bigendian machine with old fetch_int code. Save as le. */
		tdb_store_int32(share_tdb, vstring, SHARE_DATABASE_VERSION_V2);
		vers_id = SHARE_DATABASE_VERSION_V2;
	}

	if (vers_id != SHARE_DATABASE_VERSION_V2) {
		tdb_traverse(share_tdb, tdb_traverse_delete_fn, NULL);
		tdb_store_int32(share_tdb, vstring, SHARE_DATABASE_VERSION_V2);
	}
	tdb_unlock_bystring(share_tdb, vstring);

	message_register(MSG_SMB_CONF_UPDATED, smb_conf_updated);
 
	return True;
}

/*******************************************************************
 Fake up a Everyone, full access as a default.
 ********************************************************************/

static SEC_DESC *get_share_security_default( TALLOC_CTX *ctx, int snum, size_t *psize)
{
	SEC_ACCESS sa;
	SEC_ACE ace;
	SEC_ACL *psa = NULL;
	SEC_DESC *psd = NULL;
	uint32 def_access = GENERIC_ALL_ACCESS;

	se_map_generic(&def_access, &file_generic_mapping);

	init_sec_access(&sa, GENERIC_ALL_ACCESS | def_access );
	init_sec_ace(&ace, &global_sid_World, SEC_ACE_TYPE_ACCESS_ALLOWED, sa, 0);

	if ((psa = make_sec_acl(ctx, NT4_ACL_REVISION, 1, &ace)) != NULL) {
		psd = make_sec_desc(ctx, SEC_DESC_REVISION, SEC_DESC_SELF_RELATIVE, NULL, NULL, NULL, psa, psize);
	}

	if (!psd) {
		DEBUG(0,("get_share_security: Failed to make SEC_DESC.\n"));
		return NULL;
	}

	return psd;
}

/*******************************************************************
 Pull a security descriptor from the share tdb.
 ********************************************************************/

static SEC_DESC *get_share_security( TALLOC_CTX *ctx, int snum, size_t *psize)
{
	prs_struct ps;
	fstring key;
	SEC_DESC *psd = NULL;

	*psize = 0;

	/* Fetch security descriptor from tdb */
 
	slprintf(key, sizeof(key)-1, "SECDESC/%s", lp_servicename(snum));
 
	if (tdb_prs_fetch(share_tdb, key, &ps, ctx)!=0 ||
		!sec_io_desc("get_share_security", &psd, &ps, 1)) {
 
		DEBUG(4,("get_share_security: using default secdesc for %s\n", lp_servicename(snum) ));
 
		return get_share_security_default(ctx, snum, psize);
	}

	if (psd)
		*psize = sec_desc_size(psd);

	prs_mem_free(&ps);
	return psd;
}

/*******************************************************************
 Store a security descriptor in the share db.
 ********************************************************************/

static BOOL set_share_security(TALLOC_CTX *ctx, const char *share_name, SEC_DESC *psd)
{
	prs_struct ps;
	TALLOC_CTX *mem_ctx = NULL;
	fstring key;
	BOOL ret = False;

	mem_ctx = talloc_init("set_share_security");
	if (mem_ctx == NULL)
		return False;

	prs_init(&ps, (uint32)sec_desc_size(psd), mem_ctx, MARSHALL);
 
	if (!sec_io_desc("share_security", &psd, &ps, 1))
		goto out;
 
	slprintf(key, sizeof(key)-1, "SECDESC/%s", share_name);
 
	if (tdb_prs_store(share_tdb, key, &ps)==0) {
		ret = True;
		DEBUG(5,("set_share_security: stored secdesc for %s\n", share_name ));
	} else {
		DEBUG(1,("set_share_security: Failed to store secdesc for %s\n", share_name ));
	} 

	/* Free malloc'ed memory */
 
out:
 
	prs_mem_free(&ps);
	if (mem_ctx)
		talloc_destroy(mem_ctx);
	return ret;
}

/*******************************************************************
 Delete a security descriptor.
********************************************************************/

static BOOL delete_share_security(int snum)
{
	TDB_DATA kbuf;
	fstring key;

	slprintf(key, sizeof(key)-1, "SECDESC/%s", lp_servicename(snum));
	kbuf.dptr = key;
	kbuf.dsize = strlen(key)+1;

	if (tdb_delete(share_tdb, kbuf) != 0) {
		DEBUG(0,("delete_share_security: Failed to delete entry for share %s\n",
				lp_servicename(snum) ));
		return False;
	}

	return True;
}

/*******************************************************************
 Map any generic bits to file specific bits.
********************************************************************/

void map_generic_share_sd_bits(SEC_DESC *psd)
{
	int i;
	SEC_ACL *ps_dacl = NULL;

	if (!psd)
		return;

	ps_dacl = psd->dacl;
	if (!ps_dacl)
		return;

	for (i = 0; i < ps_dacl->num_aces; i++) {
		SEC_ACE *psa = &ps_dacl->ace[i];
		uint32 orig_mask = psa->info.mask;

		se_map_generic(&psa->info.mask, &file_generic_mapping);
		psa->info.mask |= orig_mask;
	}	
}

/*******************************************************************
 Can this user access with share with the required permissions ?
********************************************************************/

BOOL share_access_check(connection_struct *conn, int snum, user_struct *vuser, uint32 desired_access)
{
	uint32 granted;
	NTSTATUS status;
	TALLOC_CTX *mem_ctx = NULL;
	SEC_DESC *psd = NULL;
	size_t sd_size;
	NT_USER_TOKEN *token = NULL;
	BOOL ret = True;

	mem_ctx = talloc_init("share_access_check");
	if (mem_ctx == NULL)
		return False;

	psd = get_share_security(mem_ctx, snum, &sd_size);

	if (!psd)
		goto out;

	if (conn->nt_user_token)
		token = conn->nt_user_token;
	else 
		token = vuser->nt_user_token;

	ret = se_access_check(psd, token, desired_access, &granted, &status);

out:

	talloc_destroy(mem_ctx);

	return ret;
}

/*******************************************************************
 Fill in a share info level 501 structure.
********************************************************************/

static void init_srv_share_info_501(pipes_struct *p, SRV_SHARE_INFO_501 *sh501, int snum)
{
	pstring remark;

	const char *net_name = lp_servicename(snum);
	pstrcpy(remark, lp_comment(snum));
	standard_sub_conn(p->conn, remark, sizeof(remark));

	init_srv_share_info501(&sh501->info_501, net_name, get_share_type(snum), remark, (lp_csc_policy(snum) << 4));
	init_srv_share_info501_str(&sh501->info_501_str, net_name, remark);
}

/*******************************************************************
 Fill in a share info level 502 structure.
 ********************************************************************/

static void init_srv_share_info_502(pipes_struct *p, SRV_SHARE_INFO_502 *sh502, int snum)
{
	pstring net_name;
	pstring remark;
	pstring path;
	pstring passwd;
	SEC_DESC *sd;
	size_t sd_size;
	TALLOC_CTX *ctx = p->mem_ctx;


	ZERO_STRUCTP(sh502);

	pstrcpy(net_name, lp_servicename(snum));
	pstrcpy(remark, lp_comment(snum));
	standard_sub_conn(p->conn, remark,sizeof(remark));
	pstrcpy(path, "C:");
	pstrcat(path, lp_pathname(snum));

	/*
	 * Change / to \\ so that win2k will see it as a valid path.  This was added to
	 * enable use of browsing in win2k add share dialog.
	 */ 

	string_replace(path, '/', '\\');

	pstrcpy(passwd, "");

	sd = get_share_security(ctx, snum, &sd_size);

	init_srv_share_info502(&sh502->info_502, net_name, get_share_type(snum), remark, 0, 0xffffffff, 1, path, passwd, sd, sd_size);
	init_srv_share_info502_str(&sh502->info_502_str, net_name, remark, path, passwd, sd, sd_size);
}

/***************************************************************************
 Fill in a share info level 1004 structure.
 ***************************************************************************/

static void init_srv_share_info_1004(pipes_struct *p, SRV_SHARE_INFO_1004* sh1004, int snum)
{
        pstring remark;

	pstrcpy(remark, lp_comment(snum));
	standard_sub_conn(p->conn, remark, sizeof(remark));

	ZERO_STRUCTP(sh1004);
  
	init_srv_share_info1004(&sh1004->info_1004, remark);
	init_srv_share_info1004_str(&sh1004->info_1004_str, remark);
}

/***************************************************************************
 Fill in a share info level 1005 structure.
 ***************************************************************************/

static void init_srv_share_info_1005(pipes_struct *p, SRV_SHARE_INFO_1005* sh1005, int snum)
{
	sh1005->share_info_flags = 0;

	if(lp_host_msdfs() && lp_msdfs_root(snum))
		sh1005->share_info_flags |= 
			SHARE_1005_IN_DFS | SHARE_1005_DFS_ROOT;
	sh1005->share_info_flags |= 
		lp_csc_policy(snum) << SHARE_1005_CSC_POLICY_SHIFT;
}
/***************************************************************************
 Fill in a share info level 1006 structure.
 ***************************************************************************/

static void init_srv_share_info_1006(pipes_struct *p, SRV_SHARE_INFO_1006* sh1006, int snum)
{
	sh1006->max_uses = -1;
}

/***************************************************************************
 Fill in a share info level 1007 structure.
 ***************************************************************************/

static void init_srv_share_info_1007(pipes_struct *p, SRV_SHARE_INFO_1007* sh1007, int snum)
{
        pstring alternate_directory_name = "";
	uint32 flags = 0;

	ZERO_STRUCTP(sh1007);
  
	init_srv_share_info1007(&sh1007->info_1007, flags, alternate_directory_name);
	init_srv_share_info1007_str(&sh1007->info_1007_str, alternate_directory_name);
}

/*******************************************************************
 Fill in a share info level 1501 structure.
 ********************************************************************/

static void init_srv_share_info_1501(pipes_struct *p, SRV_SHARE_INFO_1501 *sh1501, int snum)
{
	SEC_DESC *sd;
	size_t sd_size;
	TALLOC_CTX *ctx = p->mem_ctx;

	ZERO_STRUCTP(sh1501);

	sd = get_share_security(ctx, snum, &sd_size);

	sh1501->sdb = make_sec_desc_buf(p->mem_ctx, sd_size, sd);
}

/*******************************************************************
 True if it ends in '$'.
 ********************************************************************/

static BOOL is_hidden_share(int snum)
{
	const char *net_name = lp_servicename(snum);

	return (net_name[strlen(net_name) - 1] == '$') ? True : False;
}

/*******************************************************************
 Fill in a share info structure.
 ********************************************************************/

static BOOL init_srv_share_info_ctr(pipes_struct *p, SRV_SHARE_INFO_CTR *ctr,
	       uint32 info_level, uint32 *resume_hnd, uint32 *total_entries, BOOL all_shares)
{
	int num_entries = 0;
	int num_services = lp_numservices();
	int snum;
	TALLOC_CTX *ctx = p->mem_ctx;

	DEBUG(5,("init_srv_share_info_ctr\n"));

	ZERO_STRUCTPN(ctr);

	ctr->info_level = ctr->switch_value = info_level;
	*resume_hnd = 0;

	/* Count the number of entries. */
	for (snum = 0; snum < num_services; snum++) {
		if (lp_browseable(snum) && lp_snum_ok(snum) && (all_shares || !is_hidden_share(snum)) )
			num_entries++;
	}

	*total_entries = num_entries;
	ctr->num_entries2 = ctr->num_entries = num_entries;
	ctr->ptr_share_info = ctr->ptr_entries = 1;

	if (!num_entries)
		return True;

	switch (info_level) {
	case 0:
	{
		SRV_SHARE_INFO_0 *info0 = TALLOC_ARRAY(ctx, SRV_SHARE_INFO_0, num_entries);
		int i = 0;

		if (!info0) {
			return False;
		}

		for (snum = *resume_hnd; snum < num_services; snum++) {
			if (lp_browseable(snum) && lp_snum_ok(snum) && (all_shares || !is_hidden_share(snum)) ) {
				init_srv_share_info_0(p, &info0[i++], snum);
			}
		}

		ctr->share.info0 = info0;
		break;

	}

	case 1:
	{
		SRV_SHARE_INFO_1 *info1 = TALLOC_ARRAY(ctx, SRV_SHARE_INFO_1, num_entries);
		int i = 0;

		if (!info1) {
			return False;
		}

		for (snum = *resume_hnd; snum < num_services; snum++) {
			if (lp_browseable(snum) && lp_snum_ok(snum) && (all_shares || !is_hidden_share(snum)) ) {
				init_srv_share_info_1(p, &info1[i++], snum);
			}
		}

		ctr->share.info1 = info1;
		break;
	}

	case 2:
	{
		SRV_SHARE_INFO_2 *info2 = TALLOC_ARRAY(ctx, SRV_SHARE_INFO_2, num_entries);
		int i = 0;

		if (!info2) {
			return False;
		}

		for (snum = *resume_hnd; snum < num_services; snum++) {
			if (lp_browseable(snum) && lp_snum_ok(snum) && (all_shares || !is_hidden_share(snum)) ) {
				init_srv_share_info_2(p, &info2[i++], snum);
			}
		}

		ctr->share.info2 = info2;
		break;
	}

	case 501:
	{
		SRV_SHARE_INFO_501 *info501 = TALLOC_ARRAY(ctx, SRV_SHARE_INFO_501, num_entries);
		int i = 0;
	
		if (!info501) {
			return False;
		}

		for (snum = *resume_hnd; snum < num_services; snum++) {
			if (lp_browseable(snum) && lp_snum_ok(snum) && (all_shares || !is_hidden_share(snum)) ) {
				init_srv_share_info_501(p, &info501[i++], snum);
			}
		}
	
		ctr->share.info501 = info501;
		break;
	}

	case 502:
	{
		SRV_SHARE_INFO_502 *info502 = TALLOC_ARRAY(ctx, SRV_SHARE_INFO_502, num_entries);
		int i = 0;

		if (!info502) {
			return False;
		}

		for (snum = *resume_hnd; snum < num_services; snum++) {
			if (lp_browseable(snum) && lp_snum_ok(snum) && (all_shares || !is_hidden_share(snum)) ) {
				init_srv_share_info_502(p, &info502[i++], snum);
			}
		}

		ctr->share.info502 = info502;
		break;
	}

	/* here for completeness but not currently used with enum (1004 - 1501)*/
	
	case 1004:
	{
		SRV_SHARE_INFO_1004 *info1004 = TALLOC_ARRAY(ctx, SRV_SHARE_INFO_1004, num_entries);
		int i = 0;

		if (!info1004) {
			return False;
		}

		for (snum = *resume_hnd; snum < num_services; snum++) {
			if (lp_browseable(snum) && lp_snum_ok(snum) && (all_shares || !is_hidden_share(snum)) ) {
				init_srv_share_info_1004(p, &info1004[i++], snum);
			}
		}

		ctr->share.info1004 = info1004;
		break;
	}

	case 1005:
	{
		SRV_SHARE_INFO_1005 *info1005 = TALLOC_ARRAY(ctx, SRV_SHARE_INFO_1005, num_entries);
		int i = 0;

		if (!info1005) {
			return False;
		}

		for (snum = *resume_hnd; snum < num_services; snum++) {
			if (lp_browseable(snum) && lp_snum_ok(snum) && (all_shares || !is_hidden_share(snum)) ) {
				init_srv_share_info_1005(p, &info1005[i++], snum);
			}
		}

		ctr->share.info1005 = info1005;
		break;
	}

	case 1006:
	{
		SRV_SHARE_INFO_1006 *info1006 = TALLOC_ARRAY(ctx, SRV_SHARE_INFO_1006, num_entries);
		int i = 0;

		if (!info1006) {
			return False;
		}

		for (snum = *resume_hnd; snum < num_services; snum++) {
			if (lp_browseable(snum) && lp_snum_ok(snum) && (all_shares || !is_hidden_share(snum)) ) {
				init_srv_share_info_1006(p, &info1006[i++], snum);
			}
		}

		ctr->share.info1006 = info1006;
		break;
	}

	case 1007:
	{
		SRV_SHARE_INFO_1007 *info1007 = TALLOC_ARRAY(ctx, SRV_SHARE_INFO_1007, num_entries);
		int i = 0;

		if (!info1007) {
			return False;
		}

		for (snum = *resume_hnd; snum < num_services; snum++) {
			if (lp_browseable(snum) && lp_snum_ok(snum) && (all_shares || !is_hidden_share(snum)) ) {
				init_srv_share_info_1007(p, &info1007[i++], snum);
			}
		}

		ctr->share.info1007 = info1007;
		break;
	}

	case 1501:
	{
		SRV_SHARE_INFO_1501 *info1501 = TALLOC_ARRAY(ctx, SRV_SHARE_INFO_1501, num_entries);
		int i = 0;

		if (!info1501) {
			return False;
		}

		for (snum = *resume_hnd; snum < num_services; snum++) {
			if (lp_browseable(snum) && lp_snum_ok(snum) && (all_shares || !is_hidden_share(snum)) ) {
				init_srv_share_info_1501(p, &info1501[i++], snum);
			}
		}

		ctr->share.info1501 = info1501;
		break;
	}
	default:
		DEBUG(5,("init_srv_share_info_ctr: unsupported switch value %d\n", info_level));
		return False;
	}

	return True;
}

/*******************************************************************
 Inits a SRV_R_NET_SHARE_ENUM structure.
********************************************************************/

static void init_srv_r_net_share_enum(pipes_struct *p, SRV_R_NET_SHARE_ENUM *r_n,
				      uint32 info_level, uint32 resume_hnd, BOOL all)  
{
	DEBUG(5,("init_srv_r_net_share_enum: %d\n", __LINE__));

	if (init_srv_share_info_ctr(p, &r_n->ctr, info_level,
				    &resume_hnd, &r_n->total_entries, all)) {
		r_n->status = WERR_OK;
	} else {
		r_n->status = WERR_UNKNOWN_LEVEL;
	}

	init_enum_hnd(&r_n->enum_hnd, resume_hnd);
}

/*******************************************************************
 Inits a SRV_R_NET_SHARE_GET_INFO structure.
********************************************************************/

static void init_srv_r_net_share_get_info(pipes_struct *p, SRV_R_NET_SHARE_GET_INFO *r_n,
				  char *share_name, uint32 info_level)
{
	WERROR status = WERR_OK;
	int snum;

	DEBUG(5,("init_srv_r_net_share_get_info: %d\n", __LINE__));

	r_n->info.switch_value = info_level;

	snum = find_service(share_name);

	if (snum >= 0) {
		switch (info_level) {
		case 0:
			init_srv_share_info_0(p, &r_n->info.share.info0, snum);
			break;
		case 1:
			init_srv_share_info_1(p, &r_n->info.share.info1, snum);
			break;
		case 2:
			init_srv_share_info_2(p, &r_n->info.share.info2, snum);
			break;
		case 501:
			init_srv_share_info_501(p, &r_n->info.share.info501, snum);
			break;
		case 502:
			init_srv_share_info_502(p, &r_n->info.share.info502, snum);
			break;

			/* here for completeness */
		case 1004:
			init_srv_share_info_1004(p, &r_n->info.share.info1004, snum);
			break;
		case 1005:
			init_srv_share_info_1005(p, &r_n->info.share.info1005, snum);
			break;

			/* here for completeness 1006 - 1501 */
		case 1006:
			init_srv_share_info_1006(p, &r_n->info.share.info1006, snum);
			break;
		case 1007:
			init_srv_share_info_1007(p, &r_n->info.share.info1007, snum);
			break;
		case 1501:
			init_srv_share_info_1501(p, &r_n->info.share.info1501, snum);
			break;
		default:
			DEBUG(5,("init_srv_net_share_get_info: unsupported switch value %d\n", info_level));
			status = WERR_UNKNOWN_LEVEL;
			break;
		}
	} else {
		status = WERR_INVALID_NAME;
	}

	r_n->info.ptr_share_ctr = W_ERROR_IS_OK(status) ? 1 : 0;
	r_n->status = status;
}

/*******************************************************************
 fill in a sess info level 1 structure.
 ********************************************************************/

static void init_srv_sess_0_info(SESS_INFO_0 *se0, SESS_INFO_0_STR *str0, char *name)
{
	init_srv_sess_info0(se0, name);
	init_srv_sess_info0_str(str0, name);
}

/*******************************************************************
 fill in a sess info level 0 structure.
 ********************************************************************/

static void init_srv_sess_info_0(SRV_SESS_INFO_0 *ss0, uint32 *snum, uint32 *stot)
{
	struct sessionid *session_list;
	uint32 num_entries = 0;
	(*stot) = list_sessions(&session_list);

	if (ss0 == NULL) {
		(*snum) = 0;
		SAFE_FREE(session_list);
		return;
	}

	DEBUG(5,("init_srv_sess_0_ss0\n"));

	if (snum) {
		for (; (*snum) < (*stot) && num_entries < MAX_SESS_ENTRIES; (*snum)++) {
			init_srv_sess_0_info(&ss0->info_0[num_entries],
								 &ss0->info_0_str[num_entries], session_list[(*snum)].remote_machine);

			/* move on to creating next session */
			/* move on to creating next sess */
			num_entries++;
		}

		ss0->num_entries_read  = num_entries;
		ss0->ptr_sess_info     = num_entries > 0 ? 1 : 0;
		ss0->num_entries_read2 = num_entries;
		
		if ((*snum) >= (*stot)) {
			(*snum) = 0;
		}

	} else {
		ss0->num_entries_read = 0;
		ss0->ptr_sess_info = 0;
		ss0->num_entries_read2 = 0;
	}
	SAFE_FREE(session_list);
}

/*******************************************************************
 fill in a sess info level 1 structure.
 ********************************************************************/

static void init_srv_sess_1_info(SESS_INFO_1 *se1, SESS_INFO_1_STR *str1,
				char *name, char *user,
				uint32 num_opens,
				uint32 open_time, uint32 idle_time,
				uint32 usr_flgs)
{
	init_srv_sess_info1(se1 , name, user, num_opens, open_time, idle_time, usr_flgs);
	init_srv_sess_info1_str(str1, name, user);
}

/*******************************************************************
 fill in a sess info level 1 structure.
 ********************************************************************/

static void init_srv_sess_info_1(SRV_SESS_INFO_1 *ss1, uint32 *snum, uint32 *stot)
{
	struct sessionid *session_list;
	uint32 num_entries = 0;
	(*stot) = list_sessions(&session_list);

	if (ss1 == NULL) {
		(*snum) = 0;
		SAFE_FREE(session_list);
		return;
	}

	DEBUG(5,("init_srv_sess_1_ss1\n"));

	if (snum) {
		for (; (*snum) < (*stot) && num_entries < MAX_SESS_ENTRIES; (*snum)++) {
			init_srv_sess_1_info(&ss1->info_1[num_entries],
					     &ss1->info_1_str[num_entries],
					    session_list[*snum].remote_machine,
					     session_list[*snum].username,
			                     1, 10, 5, 0);

			/* move on to creating next session */
			/* move on to creating next sess */
			num_entries++;
		}

		ss1->num_entries_read  = num_entries;
		ss1->ptr_sess_info     = num_entries > 0 ? 1 : 0;
		ss1->num_entries_read2 = num_entries;
		
		if ((*snum) >= (*stot)) {
			(*snum) = 0;
		}

	} else {
		ss1->num_entries_read = 0;
		ss1->ptr_sess_info = 0;
		ss1->num_entries_read2 = 0;
		
		(*stot) = 0;
	}
}

/*******************************************************************
 makes a SRV_R_NET_SESS_ENUM structure.
********************************************************************/

static WERROR init_srv_sess_info_ctr(SRV_SESS_INFO_CTR *ctr,
				int switch_value, uint32 *resume_hnd, uint32 *total_entries)
{
	WERROR status = WERR_OK;
	DEBUG(5,("init_srv_sess_info_ctr: %d\n", __LINE__));

	ctr->switch_value = switch_value;

	switch (switch_value) {
	case 0:
		init_srv_sess_info_0(&(ctr->sess.info0), resume_hnd, total_entries);
		ctr->ptr_sess_ctr = 1;
		break;
	case 1:
		init_srv_sess_info_1(&(ctr->sess.info1), resume_hnd, total_entries);
		ctr->ptr_sess_ctr = 1;
		break;
	default:
		DEBUG(5,("init_srv_sess_info_ctr: unsupported switch value %d\n", switch_value));
		(*resume_hnd) = 0;
		(*total_entries) = 0;
		ctr->ptr_sess_ctr = 0;
		status = WERR_UNKNOWN_LEVEL;
		break;
	}

	return status;
}

/*******************************************************************
 makes a SRV_R_NET_SESS_ENUM structure.
********************************************************************/

static void init_srv_r_net_sess_enum(SRV_R_NET_SESS_ENUM *r_n,
				uint32 resume_hnd, int sess_level, int switch_value)  
{
	DEBUG(5,("init_srv_r_net_sess_enum: %d\n", __LINE__));

	r_n->sess_level  = sess_level;

	if (sess_level == -1)
		r_n->status = WERR_UNKNOWN_LEVEL;
	else
		r_n->status = init_srv_sess_info_ctr(r_n->ctr, switch_value, &resume_hnd, &r_n->total_entries);

	if (!W_ERROR_IS_OK(r_n->status))
		resume_hnd = 0;

	init_enum_hnd(&r_n->enum_hnd, resume_hnd);
}

/*******************************************************************
 fill in a conn info level 0 structure.
 ********************************************************************/

static void init_srv_conn_info_0(SRV_CONN_INFO_0 *ss0, uint32 *snum, uint32 *stot)
{
	uint32 num_entries = 0;
	(*stot) = 1;

	if (ss0 == NULL) {
		(*snum) = 0;
		return;
	}

	DEBUG(5,("init_srv_conn_0_ss0\n"));

	if (snum) {
		for (; (*snum) < (*stot) && num_entries < MAX_CONN_ENTRIES; (*snum)++) {

			init_srv_conn_info0(&ss0->info_0[num_entries], (*stot));

			/* move on to creating next connection */
			/* move on to creating next conn */
			num_entries++;
		}

		ss0->num_entries_read  = num_entries;
		ss0->ptr_conn_info     = num_entries > 0 ? 1 : 0;
		ss0->num_entries_read2 = num_entries;
		
		if ((*snum) >= (*stot)) {
			(*snum) = 0;
		}

	} else {
		ss0->num_entries_read = 0;
		ss0->ptr_conn_info = 0;
		ss0->num_entries_read2 = 0;

		(*stot) = 0;
	}
}

/*******************************************************************
 fill in a conn info level 1 structure.
 ********************************************************************/

static void init_srv_conn_1_info(CONN_INFO_1 *se1, CONN_INFO_1_STR *str1,
				uint32 id, uint32 type,
				uint32 num_opens, uint32 num_users, uint32 open_time,
				const char *usr_name, const char *net_name)
{
	init_srv_conn_info1(se1 , id, type, num_opens, num_users, open_time, usr_name, net_name);
	init_srv_conn_info1_str(str1, usr_name, net_name);
}

/*******************************************************************
 fill in a conn info level 1 structure.
 ********************************************************************/

static void init_srv_conn_info_1(SRV_CONN_INFO_1 *ss1, uint32 *snum, uint32 *stot)
{
	uint32 num_entries = 0;
	(*stot) = 1;

	if (ss1 == NULL) {
		(*snum) = 0;
		return;
	}

	DEBUG(5,("init_srv_conn_1_ss1\n"));

	if (snum) {
		for (; (*snum) < (*stot) && num_entries < MAX_CONN_ENTRIES; (*snum)++) {
			init_srv_conn_1_info(&ss1->info_1[num_entries],
								 &ss1->info_1_str[num_entries],
			                     (*stot), 0x3, 1, 1, 3,"dummy_user", "IPC$");

			/* move on to creating next connection */
			/* move on to creating next conn */
			num_entries++;
		}

		ss1->num_entries_read  = num_entries;
		ss1->ptr_conn_info     = num_entries > 0 ? 1 : 0;
		ss1->num_entries_read2 = num_entries;
		

		if ((*snum) >= (*stot)) {
			(*snum) = 0;
		}

	} else {
		ss1->num_entries_read = 0;
		ss1->ptr_conn_info = 0;
		ss1->num_entries_read2 = 0;
		
		(*stot) = 0;
	}
}

/*******************************************************************
 makes a SRV_R_NET_CONN_ENUM structure.
********************************************************************/

static WERROR init_srv_conn_info_ctr(SRV_CONN_INFO_CTR *ctr,
				int switch_value, uint32 *resume_hnd, uint32 *total_entries)
{
	WERROR status = WERR_OK;
	DEBUG(5,("init_srv_conn_info_ctr: %d\n", __LINE__));

	ctr->switch_value = switch_value;

	switch (switch_value) {
	case 0:
		init_srv_conn_info_0(&ctr->conn.info0, resume_hnd, total_entries);
		ctr->ptr_conn_ctr = 1;
		break;
	case 1:
		init_srv_conn_info_1(&ctr->conn.info1, resume_hnd, total_entries);
		ctr->ptr_conn_ctr = 1;
		break;
	default:
		DEBUG(5,("init_srv_conn_info_ctr: unsupported switch value %d\n", switch_value));
		(*resume_hnd = 0);
		(*total_entries) = 0;
		ctr->ptr_conn_ctr = 0;
		status = WERR_UNKNOWN_LEVEL;
		break;
	}

	return status;
}

/*******************************************************************
 makes a SRV_R_NET_CONN_ENUM structure.
********************************************************************/

static void init_srv_r_net_conn_enum(SRV_R_NET_CONN_ENUM *r_n,
				uint32 resume_hnd, int conn_level, int switch_value)  
{
	DEBUG(5,("init_srv_r_net_conn_enum: %d\n", __LINE__));

	r_n->conn_level  = conn_level;
	if (conn_level == -1)
		r_n->status = WERR_UNKNOWN_LEVEL;
	else
		r_n->status = init_srv_conn_info_ctr(r_n->ctr, switch_value, &resume_hnd, &r_n->total_entries);

	if (!W_ERROR_IS_OK(r_n->status))
		resume_hnd = 0;

	init_enum_hnd(&r_n->enum_hnd, resume_hnd);
}

/*******************************************************************
 makes a SRV_R_NET_FILE_ENUM structure.
********************************************************************/

static WERROR init_srv_file_info_ctr(pipes_struct *p, SRV_FILE_INFO_CTR *ctr,
				     int switch_value, uint32 *resume_hnd, 
				     uint32 *total_entries)  
{
	WERROR status = WERR_OK;
	TALLOC_CTX *ctx = p->mem_ctx;
	DEBUG(5,("init_srv_file_info_ctr: %d\n", __LINE__));
	*total_entries = 1; /* dummy entries only, for */

	ctr->switch_value = switch_value;
	ctr->num_entries = *total_entries - *resume_hnd;
	ctr->num_entries2 = ctr->num_entries;

	switch (switch_value) {
	case 3: {
		int i;
		if (*total_entries > 0) {
			ctr->ptr_entries = 1;
			ctr->file.info3 = TALLOC_ARRAY(ctx, SRV_FILE_INFO_3, ctr->num_entries);
		}
		for (i=0 ;i<ctr->num_entries;i++) {
			init_srv_file_info3(&ctr->file.info3[i].info_3, i+*resume_hnd, 0x35, 0, "\\PIPE\\samr", "dummy user");
			init_srv_file_info3_str(&ctr->file.info3[i].info_3_str,  "\\PIPE\\samr", "dummy user");
			
		}
		ctr->ptr_file_info = 1;
		*resume_hnd = 0;
		break;
	}
	default:
		DEBUG(5,("init_srv_file_info_ctr: unsupported switch value %d\n", switch_value));
		(*resume_hnd = 0);
		(*total_entries) = 0;
		ctr->ptr_entries = 0;
		status = WERR_UNKNOWN_LEVEL;
		break;
	}

	return status;
}

/*******************************************************************
 makes a SRV_R_NET_FILE_ENUM structure.
********************************************************************/

static void init_srv_r_net_file_enum(pipes_struct *p, SRV_R_NET_FILE_ENUM *r_n,
				uint32 resume_hnd, int file_level, int switch_value)  
{
	DEBUG(5,("init_srv_r_net_file_enum: %d\n", __LINE__));

	r_n->file_level  = file_level;
	if (file_level == 0)
		r_n->status = WERR_UNKNOWN_LEVEL;
	else
		r_n->status = init_srv_file_info_ctr(p, &r_n->ctr, switch_value, &resume_hnd, &(r_n->total_entries));

	if (!W_ERROR_IS_OK(r_n->status))
		resume_hnd = 0;

	init_enum_hnd(&r_n->enum_hnd, resume_hnd);
}

/*******************************************************************
net server get info
********************************************************************/

WERROR _srv_net_srv_get_info(pipes_struct *p, SRV_Q_NET_SRV_GET_INFO *q_u, SRV_R_NET_SRV_GET_INFO *r_u)
{
	WERROR status = WERR_OK;
	SRV_INFO_CTR *ctr = TALLOC_P(p->mem_ctx, SRV_INFO_CTR);

	if (!ctr)
		return WERR_NOMEM;

	ZERO_STRUCTP(ctr);

	DEBUG(5,("srv_net_srv_get_info: %d\n", __LINE__));

	if (!pipe_access_check(p)) {
		DEBUG(3, ("access denied to srv_net_srv_get_info\n"));
		return WERR_ACCESS_DENIED;
	}

	switch (q_u->switch_value) {

		/* Technically level 102 should only be available to
		   Administrators but there isn't anything super-secret
		   here, as most of it is made up. */

	case 102:
		init_srv_info_102(&ctr->srv.sv102,
		                  500, global_myname(), 
				  string_truncate(lp_serverstring(), MAX_SERVER_STRING_LENGTH),
		                  lp_major_announce_version(), lp_minor_announce_version(),
		                  lp_default_server_announce(),
		                  0xffffffff, /* users */
		                  0xf, /* disc */
		                  0, /* hidden */
		                  240, /* announce */
		                  3000, /* announce delta */
		                  100000, /* licenses */
		                  "c:\\"); /* user path */
		break;
	case 101:
		init_srv_info_101(&ctr->srv.sv101,
		                  500, global_myname(),
		                  lp_major_announce_version(), lp_minor_announce_version(),
		                  lp_default_server_announce(),
		                  string_truncate(lp_serverstring(), MAX_SERVER_STRING_LENGTH));
		break;
	case 100:
		init_srv_info_100(&ctr->srv.sv100, 500, global_myname());
		break;
	default:
		status = WERR_UNKNOWN_LEVEL;
		break;
	}

	/* set up the net server get info structure */
	init_srv_r_net_srv_get_info(r_u, q_u->switch_value, ctr, status);

	DEBUG(5,("srv_net_srv_get_info: %d\n", __LINE__));

	return r_u->status;
}

/*******************************************************************
net server set info
********************************************************************/

WERROR _srv_net_srv_set_info(pipes_struct *p, SRV_Q_NET_SRV_SET_INFO *q_u, SRV_R_NET_SRV_SET_INFO *r_u)
{
	WERROR status = WERR_OK;

	DEBUG(5,("srv_net_srv_set_info: %d\n", __LINE__));

	/* Set up the net server set info structure. */

	init_srv_r_net_srv_set_info(r_u, 0x0, status);

	DEBUG(5,("srv_net_srv_set_info: %d\n", __LINE__));

	return r_u->status;
}

/*******************************************************************
net file enum
********************************************************************/

WERROR _srv_net_file_enum(pipes_struct *p, SRV_Q_NET_FILE_ENUM *q_u, SRV_R_NET_FILE_ENUM *r_u)
{
	DEBUG(5,("srv_net_file_enum: %d\n", __LINE__));

	/* set up the */
	init_srv_r_net_file_enum(p, r_u,
				get_enum_hnd(&q_u->enum_hnd),
				q_u->file_level,
				q_u->ctr.switch_value);

	DEBUG(5,("srv_net_file_enum: %d\n", __LINE__));

	return r_u->status;
}

/*******************************************************************
net conn enum
********************************************************************/

WERROR _srv_net_conn_enum(pipes_struct *p, SRV_Q_NET_CONN_ENUM *q_u, SRV_R_NET_CONN_ENUM *r_u)
{
	DEBUG(5,("srv_net_conn_enum: %d\n", __LINE__));

	r_u->ctr = TALLOC_P(p->mem_ctx, SRV_CONN_INFO_CTR);
	if (!r_u->ctr)
		return WERR_NOMEM;

	ZERO_STRUCTP(r_u->ctr);

	/* set up the */
	init_srv_r_net_conn_enum(r_u,
				get_enum_hnd(&q_u->enum_hnd),
				q_u->conn_level,
				q_u->ctr->switch_value);

	DEBUG(5,("srv_net_conn_enum: %d\n", __LINE__));

	return r_u->status;
}

/*******************************************************************
net sess enum
********************************************************************/

WERROR _srv_net_sess_enum(pipes_struct *p, SRV_Q_NET_SESS_ENUM *q_u, SRV_R_NET_SESS_ENUM *r_u)
{
	DEBUG(5,("_srv_net_sess_enum: %d\n", __LINE__));

	r_u->ctr = TALLOC_P(p->mem_ctx, SRV_SESS_INFO_CTR);
	if (!r_u->ctr)
		return WERR_NOMEM;

	ZERO_STRUCTP(r_u->ctr);

	/* set up the */
	init_srv_r_net_sess_enum(r_u,
				get_enum_hnd(&q_u->enum_hnd),
				q_u->sess_level,
				q_u->ctr->switch_value);

	DEBUG(5,("_srv_net_sess_enum: %d\n", __LINE__));

	return r_u->status;
}

/*******************************************************************
net sess del
********************************************************************/

WERROR _srv_net_sess_del(pipes_struct *p, SRV_Q_NET_SESS_DEL *q_u, SRV_R_NET_SESS_DEL *r_u)
{
	struct sessionid *session_list;
	struct current_user user;
	int num_sessions, snum, ret;
	fstring username;
	fstring machine;
	BOOL not_root = False;

	rpcstr_pull_unistr2_fstring(username, &q_u->uni_user_name);
	rpcstr_pull_unistr2_fstring(machine, &q_u->uni_cli_name);

	/* strip leading backslashes if any */
	while (machine[0] == '\\') {
		memmove(machine, &machine[1], strlen(machine));
	}

	num_sessions = list_sessions(&session_list);

	DEBUG(5,("_srv_net_sess_del: %d\n", __LINE__));

	r_u->status = WERR_ACCESS_DENIED;

	get_current_user(&user, p);

	/* fail out now if you are not root or not a domain admin */

	if ((user.uid != sec_initial_uid()) && 
		( ! nt_token_check_domain_rid(p->pipe_user.nt_user_token, DOMAIN_GROUP_RID_ADMINS))) {

		goto done;
	}

	for (snum = 0; snum < num_sessions; snum++) {

		if ((strequal(session_list[snum].username, username) || username[0] == '\0' ) &&
		    strequal(session_list[snum].remote_machine, machine)) {
		
			if (user.uid != sec_initial_uid()) {
				not_root = True;
				become_root();
			}

			if ((ret = message_send_pid(session_list[snum].pid, MSG_SHUTDOWN, NULL, 0, False))) 
				r_u->status = WERR_OK;

			if (not_root) 
				unbecome_root();
		}
	}

	DEBUG(5,("_srv_net_sess_del: %d\n", __LINE__));


done:
	SAFE_FREE(session_list);

	return r_u->status;
}

/*******************************************************************
 Net share enum all.
********************************************************************/

WERROR _srv_net_share_enum_all(pipes_struct *p, SRV_Q_NET_SHARE_ENUM *q_u, SRV_R_NET_SHARE_ENUM *r_u)
{
	DEBUG(5,("_srv_net_share_enum: %d\n", __LINE__));

	if (!pipe_access_check(p)) {
		DEBUG(3, ("access denied to srv_net_share_enum_all\n"));
		return WERR_ACCESS_DENIED;
	}

	/* Create the list of shares for the response. */
	init_srv_r_net_share_enum(p, r_u,
				q_u->ctr.info_level,
				get_enum_hnd(&q_u->enum_hnd), True);

	DEBUG(5,("_srv_net_share_enum: %d\n", __LINE__));

	return r_u->status;
}

/*******************************************************************
 Net share enum.
********************************************************************/

WERROR _srv_net_share_enum(pipes_struct *p, SRV_Q_NET_SHARE_ENUM *q_u, SRV_R_NET_SHARE_ENUM *r_u)
{
	DEBUG(5,("_srv_net_share_enum: %d\n", __LINE__));

	if (!pipe_access_check(p)) {
		DEBUG(3, ("access denied to srv_net_share_enum\n"));
		return WERR_ACCESS_DENIED;
	}

	/* Create the list of shares for the response. */
	init_srv_r_net_share_enum(p, r_u,
				  q_u->ctr.info_level,
				  get_enum_hnd(&q_u->enum_hnd), False);

	DEBUG(5,("_srv_net_share_enum: %d\n", __LINE__));

	return r_u->status;
}

/*******************************************************************
 Net share get info.
********************************************************************/

WERROR _srv_net_share_get_info(pipes_struct *p, SRV_Q_NET_SHARE_GET_INFO *q_u, SRV_R_NET_SHARE_GET_INFO *r_u)
{
	fstring share_name;

	DEBUG(5,("_srv_net_share_get_info: %d\n", __LINE__));

	/* Create the list of shares for the response. */
	unistr2_to_ascii(share_name, &q_u->uni_share_name, sizeof(share_name));
	init_srv_r_net_share_get_info(p, r_u, share_name, q_u->info_level);

	DEBUG(5,("_srv_net_share_get_info: %d\n", __LINE__));

	return r_u->status;
}

/*******************************************************************
 Check a given DOS pathname is valid for a share.
********************************************************************/

char *valid_share_pathname(char *dos_pathname)
{
	char *ptr;

	/* Convert any '\' paths to '/' */
	unix_format(dos_pathname);
	unix_clean_name(dos_pathname);

	/* NT is braindead - it wants a C: prefix to a pathname ! So strip it. */
	ptr = dos_pathname;
	if (strlen(dos_pathname) > 2 && ptr[1] == ':' && ptr[0] != '/')
		ptr += 2;

	/* Only absolute paths allowed. */
	if (*ptr != '/')
		return NULL;

	return ptr;
}

/*******************************************************************
 Net share set info. Modify share details.
********************************************************************/

WERROR _srv_net_share_set_info(pipes_struct *p, SRV_Q_NET_SHARE_SET_INFO *q_u, SRV_R_NET_SHARE_SET_INFO *r_u)
{
	struct current_user user;
	pstring command;
	fstring share_name;
	fstring comment;
	pstring pathname;
	int type;
	int snum;
	int ret;
	char *path;
	SEC_DESC *psd = NULL;
	SE_PRIV se_diskop = SE_DISK_OPERATOR;
	BOOL is_disk_op = False;

	DEBUG(5,("_srv_net_share_set_info: %d\n", __LINE__));

	unistr2_to_ascii(share_name, &q_u->uni_share_name, sizeof(share_name));

	r_u->parm_error = 0;

	if ( strequal(share_name,"IPC$") 
		|| ( lp_enable_asu_support() && strequal(share_name,"ADMIN$") )
		|| strequal(share_name,"global") )
	{
		return WERR_ACCESS_DENIED;
	}

	snum = find_service(share_name);

	/* Does this share exist ? */
	if (snum < 0)
		return WERR_NET_NAME_NOT_FOUND;

	/* No change to printer shares. */
	if (lp_print_ok(snum))
		return WERR_ACCESS_DENIED;

	get_current_user(&user,p);

	is_disk_op = user_has_privileges( p->pipe_user.nt_user_token, &se_diskop );
	
	/* fail out now if you are not root and not a disk op */
	
	if ( user.uid != sec_initial_uid() && !is_disk_op )
		return WERR_ACCESS_DENIED;

	switch (q_u->info_level) {
	case 1:
		pstrcpy(pathname, lp_pathname(snum));
		unistr2_to_ascii(comment, &q_u->info.share.info2.info_2_str.uni_remark, sizeof(comment));
		type = q_u->info.share.info2.info_2.type;
		psd = NULL;
		break;
	case 2:
		unistr2_to_ascii(comment, &q_u->info.share.info2.info_2_str.uni_remark, sizeof(comment));
		unistr2_to_ascii(pathname, &q_u->info.share.info2.info_2_str.uni_path, sizeof(pathname));
		type = q_u->info.share.info2.info_2.type;
		psd = NULL;
		break;
#if 0
		/* not supported on set but here for completeness */
	case 501:
		unistr2_to_ascii(comment, &q_u->info.share.info501.info_501_str.uni_remark, sizeof(comment));
		type = q_u->info.share.info501.info_501.type;
		psd = NULL;
		break;
#endif
	case 502:
		unistr2_to_ascii(comment, &q_u->info.share.info502.info_502_str.uni_remark, sizeof(comment));
		unistr2_to_ascii(pathname, &q_u->info.share.info502.info_502_str.uni_path, sizeof(pathname));
		type = q_u->info.share.info502.info_502.type;
		psd = q_u->info.share.info502.info_502_str.sd;
		map_generic_share_sd_bits(psd);
		break;
	case 1004:
		pstrcpy(pathname, lp_pathname(snum));
		unistr2_to_ascii(comment, &q_u->info.share.info1004.info_1004_str.uni_remark, sizeof(comment));
		type = STYPE_DISKTREE;
		break;
	case 1005:
                /* XP re-sets the csc policy even if it wasn't changed by the
		   user, so we must compare it to see if it's what is set in
		   smb.conf, so that we can contine other ops like setting
		   ACLs on a share */
		if (((q_u->info.share.info1005.share_info_flags &
		      SHARE_1005_CSC_POLICY_MASK) >>
		     SHARE_1005_CSC_POLICY_SHIFT) == lp_csc_policy(snum))
			return WERR_OK;
		else {
			DEBUG(3, ("_srv_net_share_set_info: client is trying to change csc policy from the network; must be done with smb.conf\n"));
			return WERR_ACCESS_DENIED;
		}
		break;
	case 1006:
	case 1007:
		return WERR_ACCESS_DENIED;
		break;
	case 1501:
		pstrcpy(pathname, lp_pathname(snum));
		fstrcpy(comment, lp_comment(snum));
		psd = q_u->info.share.info1501.sdb->sec;
		map_generic_share_sd_bits(psd);
		type = STYPE_DISKTREE;
		break;
	default:
		DEBUG(5,("_srv_net_share_set_info: unsupported switch value %d\n", q_u->info_level));
		return WERR_UNKNOWN_LEVEL;
	}

	/* We can only modify disk shares. */
	if (type != STYPE_DISKTREE)
		return WERR_ACCESS_DENIED;
		
	/* Check if the pathname is valid. */
	if (!(path = valid_share_pathname( pathname )))
		return WERR_OBJECT_PATH_INVALID;

	/* Ensure share name, pathname and comment don't contain '"' characters. */
	string_replace(share_name, '"', ' ');
	string_replace(path, '"', ' ');
	string_replace(comment, '"', ' ');

	DEBUG(10,("_srv_net_share_set_info: change share command = %s\n",
		lp_change_share_cmd() ? lp_change_share_cmd() : "NULL" ));

	/* Only call modify function if something changed. */
	
	if (strcmp(path, lp_pathname(snum)) || strcmp(comment, lp_comment(snum)) ) 
	{
<<<<<<< HEAD
		if (!lp_change_share_cmd() || !*lp_change_share_cmd()) 
=======
		if (!lp_change_share_cmd() || !*lp_change_share_cmd()) {
			DEBUG(10,("_srv_net_share_set_info: No change share command\n"));
>>>>>>> 369c89d3
			return WERR_ACCESS_DENIED;
		}

		slprintf(command, sizeof(command)-1, "%s \"%s\" \"%s\" \"%s\" \"%s\"",
				lp_change_share_cmd(), dyn_CONFIGFILE, share_name, path, comment);

		DEBUG(10,("_srv_net_share_set_info: Running [%s]\n", command ));
				
		/********* BEGIN SeDiskOperatorPrivilege BLOCK *********/
	
		if ( is_disk_op )
			become_root();
			
		if ( (ret = smbrun(command, NULL)) == 0 ) {
			/* Tell everyone we updated smb.conf. */
			message_send_all(conn_tdb_ctx(), MSG_SMB_CONF_UPDATED, NULL, 0, False, NULL);
		}
		
		if ( is_disk_op )
			unbecome_root();
			
		/********* END SeDiskOperatorPrivilege BLOCK *********/

		DEBUG(3,("_srv_net_share_set_info: Running [%s] returned (%d)\n", command, ret ));		
	
		if ( ret != 0 )
			return WERR_ACCESS_DENIED;
	} else {
		DEBUG(10,("_srv_net_share_set_info: No change to share name (%s)\n", share_name ));
	}

	/* Replace SD if changed. */
	if (psd) {
		SEC_DESC *old_sd;
		size_t sd_size;

		old_sd = get_share_security(p->mem_ctx, snum, &sd_size);

		if (old_sd && !sec_desc_equal(old_sd, psd)) {
			if (!set_share_security(p->mem_ctx, share_name, psd))
				DEBUG(0,("_srv_net_share_set_info: Failed to change security info in share %s.\n",
					share_name ));
		}
	}
			
	DEBUG(5,("_srv_net_share_set_info: %d\n", __LINE__));

	return WERR_OK;
}

/*******************************************************************
 Net share add. Call 'add_share_command "sharename" "pathname" "comment" "read only = xxx"'
********************************************************************/

WERROR _srv_net_share_add(pipes_struct *p, SRV_Q_NET_SHARE_ADD *q_u, SRV_R_NET_SHARE_ADD *r_u)
{
	struct current_user user;
	pstring command;
	fstring share_name;
	fstring comment;
	pstring pathname;
	int type;
	int snum;
	int ret;
	char *path;
	SEC_DESC *psd = NULL;
	SE_PRIV se_diskop = SE_DISK_OPERATOR;
	BOOL is_disk_op;

	DEBUG(5,("_srv_net_share_add: %d\n", __LINE__));

	r_u->parm_error = 0;

	get_current_user(&user,p);

	is_disk_op = user_has_privileges( p->pipe_user.nt_user_token, &se_diskop );

	if (user.uid != sec_initial_uid()  && !is_disk_op ) 
		return WERR_ACCESS_DENIED;

	if (!lp_add_share_cmd() || !*lp_add_share_cmd()) {
		DEBUG(10,("_srv_net_share_add: No add share command\n"));
		return WERR_ACCESS_DENIED;
	}
	
	switch (q_u->info_level) {
	case 0:
		/* No path. Not enough info in a level 0 to do anything. */
		return WERR_ACCESS_DENIED;
	case 1:
		/* Not enough info in a level 1 to do anything. */
		return WERR_ACCESS_DENIED;
	case 2:
		unistr2_to_ascii(share_name, &q_u->info.share.info2.info_2_str.uni_netname, sizeof(share_name));
		unistr2_to_ascii(comment, &q_u->info.share.info2.info_2_str.uni_remark, sizeof(share_name));
		unistr2_to_ascii(pathname, &q_u->info.share.info2.info_2_str.uni_path, sizeof(share_name));
		type = q_u->info.share.info2.info_2.type;
		break;
	case 501:
		/* No path. Not enough info in a level 501 to do anything. */
		return WERR_ACCESS_DENIED;
	case 502:
		unistr2_to_ascii(share_name, &q_u->info.share.info502.info_502_str.uni_netname, sizeof(share_name));
		unistr2_to_ascii(comment, &q_u->info.share.info502.info_502_str.uni_remark, sizeof(share_name));
		unistr2_to_ascii(pathname, &q_u->info.share.info502.info_502_str.uni_path, sizeof(share_name));
		type = q_u->info.share.info502.info_502.type;
		psd = q_u->info.share.info502.info_502_str.sd;
		map_generic_share_sd_bits(psd);
		break;

		/* none of the following contain share names.  NetShareAdd does not have a separate parameter for the share name */ 

	case 1004:
	case 1005:
	case 1006:
	case 1007:
		return WERR_ACCESS_DENIED;
		break;
	case 1501:
		/* DFS only level. */
		return WERR_ACCESS_DENIED;
	default:
		DEBUG(5,("_srv_net_share_add: unsupported switch value %d\n", q_u->info_level));
		return WERR_UNKNOWN_LEVEL;
	}

	if ( strequal(share_name,"IPC$") 
		|| ( lp_enable_asu_support() && strequal(share_name,"ADMIN$") )
		|| strequal(share_name,"global") )
	{
		return WERR_ACCESS_DENIED;
	}

	snum = find_service(share_name);

	/* Share already exists. */
	if (snum >= 0)
		return WERR_ALREADY_EXISTS;

	/* We can only add disk shares. */
	if (type != STYPE_DISKTREE)
		return WERR_ACCESS_DENIED;
		
	/* Check if the pathname is valid. */
	if (!(path = valid_share_pathname( pathname )))
		return WERR_OBJECT_PATH_INVALID;

	/* Ensure share name, pathname and comment don't contain '"' characters. */
	string_replace(share_name, '"', ' ');
	string_replace(path, '"', ' ');
	string_replace(comment, '"', ' ');

	slprintf(command, sizeof(command)-1, "%s \"%s\" \"%s\" \"%s\" \"%s\"",
			lp_add_share_cmd(), dyn_CONFIGFILE, share_name, path, comment);
			
	DEBUG(10,("_srv_net_share_add: Running [%s]\n", command ));
	
	/********* BEGIN SeDiskOperatorPrivilege BLOCK *********/
	
	if ( is_disk_op )
		become_root();

	if ( (ret = smbrun(command, NULL)) == 0 ) {
		/* Tell everyone we updated smb.conf. */
		message_send_all(conn_tdb_ctx(), MSG_SMB_CONF_UPDATED, NULL, 0, False, NULL);
	}

	if ( is_disk_op )
		unbecome_root();
		
	/********* END SeDiskOperatorPrivilege BLOCK *********/

	DEBUG(3,("_srv_net_share_add: Running [%s] returned (%d)\n", command, ret ));

	if ( ret != 0 )
		return WERR_ACCESS_DENIED;

	if (psd) {
		if (!set_share_security(p->mem_ctx, share_name, psd)) {
			DEBUG(0,("_srv_net_share_add: Failed to add security info to share %s.\n", share_name ));
		}
	}

	/*
	 * We don't call reload_services() here, the message will
	 * cause this to be done before the next packet is read
	 * from the client. JRA.
	 */

	DEBUG(5,("_srv_net_share_add: %d\n", __LINE__));

	return WERR_OK;
}

/*******************************************************************
 Net share delete. Call "delete share command" with the share name as
 a parameter.
********************************************************************/

WERROR _srv_net_share_del(pipes_struct *p, SRV_Q_NET_SHARE_DEL *q_u, SRV_R_NET_SHARE_DEL *r_u)
{
	struct current_user user;
	pstring command;
	fstring share_name;
	int ret;
	int snum;
	SE_PRIV se_diskop = SE_DISK_OPERATOR;
	BOOL is_disk_op;

	DEBUG(5,("_srv_net_share_del: %d\n", __LINE__));

	unistr2_to_ascii(share_name, &q_u->uni_share_name, sizeof(share_name));

	if ( strequal(share_name,"IPC$") 
		|| ( lp_enable_asu_support() && strequal(share_name,"ADMIN$") )
		|| strequal(share_name,"global") )
	{
		return WERR_ACCESS_DENIED;
	}

	snum = find_service(share_name);

	if (snum < 0)
		return WERR_NO_SUCH_SHARE;

	/* No change to printer shares. */
	if (lp_print_ok(snum))
		return WERR_ACCESS_DENIED;

	get_current_user(&user,p);

	is_disk_op = user_has_privileges( p->pipe_user.nt_user_token, &se_diskop );
<<<<<<< HEAD

	if (user.uid != sec_initial_uid()  && !is_disk_op ) 
		return WERR_ACCESS_DENIED;
=======
>>>>>>> 369c89d3

	if (user.uid != sec_initial_uid()  && !is_disk_op ) 
		return WERR_ACCESS_DENIED;
<<<<<<< HEAD
=======

	if (!lp_delete_share_cmd() || !*lp_delete_share_cmd()) {
		DEBUG(10,("_srv_net_share_del: No delete share command\n"));
		return WERR_ACCESS_DENIED;
	}
>>>>>>> 369c89d3
		
	slprintf(command, sizeof(command)-1, "%s \"%s\" \"%s\"",
			lp_delete_share_cmd(), dyn_CONFIGFILE, lp_servicename(snum));

	DEBUG(10,("_srv_net_share_del: Running [%s]\n", command ));

	/********* BEGIN SeDiskOperatorPrivilege BLOCK *********/
	
	if ( is_disk_op )
		become_root();

	if ( (ret = smbrun(command, NULL)) == 0 ) {
		/* Tell everyone we updated smb.conf. */
		message_send_all(conn_tdb_ctx(), MSG_SMB_CONF_UPDATED, NULL, 0, False, NULL);
	}

	if ( is_disk_op )
		unbecome_root();
		
	/********* END SeDiskOperatorPrivilege BLOCK *********/

	DEBUG(3,("_srv_net_share_del: Running [%s] returned (%d)\n", command, ret ));

	if ( ret != 0 )
		return WERR_ACCESS_DENIED;

	/* Delete the SD in the database. */
	delete_share_security(snum);

	lp_killservice(snum);

	return WERR_OK;
}

WERROR _srv_net_share_del_sticky(pipes_struct *p, SRV_Q_NET_SHARE_DEL *q_u, SRV_R_NET_SHARE_DEL *r_u)
{
	DEBUG(5,("_srv_net_share_del_stick: %d\n", __LINE__));

	return _srv_net_share_del(p, q_u, r_u);
}

/*******************************************************************
time of day
********************************************************************/

WERROR _srv_net_remote_tod(pipes_struct *p, SRV_Q_NET_REMOTE_TOD *q_u, SRV_R_NET_REMOTE_TOD *r_u)
{
	TIME_OF_DAY_INFO *tod;
	struct tm *t;
	time_t unixdate = time(NULL);

	tod = TALLOC_P(p->mem_ctx, TIME_OF_DAY_INFO);
	if (!tod)
		return WERR_NOMEM;

	ZERO_STRUCTP(tod);
 
	r_u->tod = tod;
	r_u->ptr_srv_tod = 0x1;
	r_u->status = WERR_OK;

	DEBUG(5,("_srv_net_remote_tod: %d\n", __LINE__));

	t = gmtime(&unixdate);

	/* set up the */
	init_time_of_day_info(tod,
	                      unixdate,
	                      0,
	                      t->tm_hour,
	                      t->tm_min,
	                      t->tm_sec,
	                      0,
	                      TimeDiff(unixdate)/60,
	                      10000,
	                      t->tm_mday,
	                      t->tm_mon + 1,
	                      1900+t->tm_year,
	                      t->tm_wday);
	
	DEBUG(5,("_srv_net_remote_tod: %d\n", __LINE__));

	return r_u->status;
}

/***********************************************************************************
 Win9x NT tools get security descriptor.
***********************************************************************************/

WERROR _srv_net_file_query_secdesc(pipes_struct *p, SRV_Q_NET_FILE_QUERY_SECDESC *q_u,
			SRV_R_NET_FILE_QUERY_SECDESC *r_u)
{
	SEC_DESC *psd = NULL;
	size_t sd_size;
	DATA_BLOB null_pw;
	pstring filename;
	pstring qualname;
	files_struct *fsp = NULL;
	SMB_STRUCT_STAT st;
	BOOL bad_path;
	NTSTATUS nt_status;
	struct current_user user;
	connection_struct *conn = NULL;
	BOOL became_user = False; 

	ZERO_STRUCT(st);

	r_u->status = WERR_OK;

	unistr2_to_ascii(qualname, &q_u->uni_qual_name, sizeof(qualname));

	/* Null password is ok - we are already an authenticated user... */
	null_pw = data_blob(NULL, 0);

	get_current_user(&user, p);

	become_root();
	conn = make_connection(qualname, null_pw, "A:", user.vuid, &nt_status);
	unbecome_root();

	if (conn == NULL) {
		DEBUG(3,("_srv_net_file_query_secdesc: Unable to connect to %s\n", qualname));
		r_u->status = ntstatus_to_werror(nt_status);
		goto error_exit;
	}

	if (!become_user(conn, conn->vuid)) {
		DEBUG(0,("_srv_net_file_query_secdesc: Can't become connected user!\n"));
		r_u->status = WERR_ACCESS_DENIED;
		goto error_exit;
	}
	became_user = True;

	unistr2_to_ascii(filename, &q_u->uni_file_name, sizeof(filename));
	unix_convert(filename, conn, NULL, &bad_path, &st);
	if (bad_path) {
		DEBUG(3,("_srv_net_file_query_secdesc: bad pathname %s\n", filename));
		r_u->status = WERR_ACCESS_DENIED;
		goto error_exit;
	}

	if (!check_name(filename,conn)) {
		DEBUG(3,("_srv_net_file_query_secdesc: can't access %s\n", filename));
		r_u->status = WERR_ACCESS_DENIED;
		goto error_exit;
	}
<<<<<<< HEAD

	fsp = open_file_shared(conn, filename, &st, SET_DENY_MODE(DENY_NONE)|SET_OPEN_MODE(DOS_OPEN_RDONLY),
				(FILE_FAIL_IF_NOT_EXIST|FILE_EXISTS_OPEN), FILE_ATTRIBUTE_NORMAL, INTERNAL_OPEN_ONLY,
				&access_mode, &action);
=======
>>>>>>> 369c89d3

	fsp = open_file_stat(conn, filename, &st);
	if (!fsp) {
		/* Perhaps it is a directory */
		if (errno == EISDIR)
			fsp = open_directory(conn, filename, &st,
					READ_CONTROL_ACCESS,
					FILE_SHARE_READ|FILE_SHARE_WRITE,
					FILE_OPEN,
					0,
					NULL);

		if (!fsp) {
			DEBUG(3,("_srv_net_file_query_secdesc: Unable to open file %s\n", filename));
			r_u->status = WERR_ACCESS_DENIED;
			goto error_exit;
		}
	}

	sd_size = SMB_VFS_GET_NT_ACL(fsp, fsp->fsp_name, (OWNER_SECURITY_INFORMATION|GROUP_SECURITY_INFORMATION|DACL_SECURITY_INFORMATION), &psd);

	if (sd_size == 0) {
		DEBUG(3,("_srv_net_file_query_secdesc: Unable to get NT ACL for file %s\n", filename));
		r_u->status = WERR_ACCESS_DENIED;
		goto error_exit;
	}

	r_u->ptr_response = 1;
	r_u->size_response = sd_size;
	r_u->ptr_secdesc = 1;
	r_u->size_secdesc = sd_size;
	r_u->sec_desc = psd;

	psd->dacl->revision = (uint16) NT4_ACL_REVISION;

	close_file(fsp, True);
	unbecome_user();
	close_cnum(conn, user.vuid);
	return r_u->status;

error_exit:

	if(fsp) {
		close_file(fsp, True);
	}

	if (became_user)
		unbecome_user();

	if (conn) 
		close_cnum(conn, user.vuid);

	return r_u->status;
}

/***********************************************************************************
 Win9x NT tools set security descriptor.
***********************************************************************************/

WERROR _srv_net_file_set_secdesc(pipes_struct *p, SRV_Q_NET_FILE_SET_SECDESC *q_u,
									SRV_R_NET_FILE_SET_SECDESC *r_u)
{
	BOOL ret;
	pstring filename;
	pstring qualname;
	DATA_BLOB null_pw;
	files_struct *fsp = NULL;
	SMB_STRUCT_STAT st;
	BOOL bad_path;
	NTSTATUS nt_status;
	struct current_user user;
	connection_struct *conn = NULL;
	BOOL became_user = False;

	ZERO_STRUCT(st);

	r_u->status = WERR_OK;

	unistr2_to_ascii(qualname, &q_u->uni_qual_name, sizeof(qualname));

	/* Null password is ok - we are already an authenticated user... */
	null_pw = data_blob(NULL, 0);

	get_current_user(&user, p);

	become_root();
	conn = make_connection(qualname, null_pw, "A:", user.vuid, &nt_status);
	unbecome_root();

	if (conn == NULL) {
		DEBUG(3,("_srv_net_file_set_secdesc: Unable to connect to %s\n", qualname));
		r_u->status = ntstatus_to_werror(nt_status);
		goto error_exit;
	}

	if (!become_user(conn, conn->vuid)) {
		DEBUG(0,("_srv_net_file_set_secdesc: Can't become connected user!\n"));
		r_u->status = WERR_ACCESS_DENIED;
		goto error_exit;
	}
	became_user = True;

	unistr2_to_ascii(filename, &q_u->uni_file_name, sizeof(filename));
	unix_convert(filename, conn, NULL, &bad_path, &st);
	if (bad_path) {
		DEBUG(3,("_srv_net_file_set_secdesc: bad pathname %s\n", filename));
		r_u->status = WERR_ACCESS_DENIED;
		goto error_exit;
	}

	if (!check_name(filename,conn)) {
		DEBUG(3,("_srv_net_file_set_secdesc: can't access %s\n", filename));
		r_u->status = WERR_ACCESS_DENIED;
		goto error_exit;
	}


<<<<<<< HEAD
	fsp = open_file_shared(conn, filename, &st, SET_DENY_MODE(DENY_NONE)|SET_OPEN_MODE(DOS_OPEN_RDWR),
			(FILE_FAIL_IF_NOT_EXIST|FILE_EXISTS_OPEN), FILE_ATTRIBUTE_NORMAL, INTERNAL_OPEN_ONLY,
			&access_mode, &action);
=======
	fsp = open_file_stat(conn, filename, &st);
>>>>>>> 369c89d3

	if (!fsp) {
		/* Perhaps it is a directory */
		if (errno == EISDIR)
			fsp = open_directory(conn, filename, &st,
						FILE_READ_ATTRIBUTES,
						FILE_SHARE_READ|FILE_SHARE_WRITE,
						FILE_OPEN,
						0,
						NULL);

		if (!fsp) {
			DEBUG(3,("_srv_net_file_set_secdesc: Unable to open file %s\n", filename));
			r_u->status = WERR_ACCESS_DENIED;
			goto error_exit;
		}
	}

	ret = SMB_VFS_SET_NT_ACL(fsp, fsp->fsp_name, q_u->sec_info, q_u->sec_desc);

	if (ret == False) {
		DEBUG(3,("_srv_net_file_set_secdesc: Unable to set NT ACL on file %s\n", filename));
		r_u->status = WERR_ACCESS_DENIED;
		goto error_exit;
	}

	close_file(fsp, True);
	unbecome_user();
	close_cnum(conn, user.vuid);
	return r_u->status;

error_exit:

	if(fsp) {
		close_file(fsp, True);
	}

	if (became_user) {
		unbecome_user();
	}

	if (conn) {
		close_cnum(conn, user.vuid);
	}

	return r_u->status;
}

/***********************************************************************************
 It may be that we want to limit users to creating shares on certain areas of the UNIX file area.
 We could define areas by mapping Windows style disks to points on the UNIX directory hierarchy.
 These disks would the disks listed by this function.
 Users could then create shares relative to these disks.  Watch out for moving these disks around.
 "Nigel Williams" <nigel@veritas.com>.
***********************************************************************************/

static const char *server_disks[] = {"C:"};

static uint32 get_server_disk_count(void)
{
	return sizeof(server_disks)/sizeof(server_disks[0]);
}

static uint32 init_server_disk_enum(uint32 *resume)
{
	uint32 server_disk_count = get_server_disk_count();

	/*resume can be an offset into the list for now*/

	if(*resume & 0x80000000)
		*resume = 0;

	if(*resume > server_disk_count)
		*resume = server_disk_count;

	return server_disk_count - *resume;
}

static const char *next_server_disk_enum(uint32 *resume)
{
	const char *disk;

	if(init_server_disk_enum(resume) == 0)
		return NULL;

	disk = server_disks[*resume];

	(*resume)++;

	DEBUG(10, ("next_server_disk_enum: reporting disk %s. resume handle %d.\n", disk, *resume));

	return disk;
}

WERROR _srv_net_disk_enum(pipes_struct *p, SRV_Q_NET_DISK_ENUM *q_u, SRV_R_NET_DISK_ENUM *r_u)
{
	uint32 i;
	const char *disk_name;
	TALLOC_CTX *ctx = p->mem_ctx;
	uint32 resume=get_enum_hnd(&q_u->enum_hnd);

	r_u->status=WERR_OK;

	r_u->total_entries = init_server_disk_enum(&resume);

	r_u->disk_enum_ctr.unknown = 0; 

	if(!(r_u->disk_enum_ctr.disk_info =  TALLOC_ARRAY(ctx, DISK_INFO, MAX_SERVER_DISK_ENTRIES))) {
		return WERR_NOMEM;
	}

	r_u->disk_enum_ctr.disk_info_ptr = r_u->disk_enum_ctr.disk_info ? 1 : 0;

	/*allow one DISK_INFO for null terminator*/

	for(i = 0; i < MAX_SERVER_DISK_ENTRIES -1 && (disk_name = next_server_disk_enum(&resume)); i++) {

		r_u->disk_enum_ctr.entries_read++;

		/*copy disk name into a unicode string*/

		init_unistr3(&r_u->disk_enum_ctr.disk_info[i].disk_name, disk_name);    
	}

	/* add a terminating null string.  Is this there if there is more data to come? */

	r_u->disk_enum_ctr.entries_read++;

	init_unistr3(&r_u->disk_enum_ctr.disk_info[i].disk_name, "");

	init_enum_hnd(&r_u->enum_hnd, resume);

	return r_u->status;
}

WERROR _srv_net_name_validate(pipes_struct *p, SRV_Q_NET_NAME_VALIDATE *q_u, SRV_R_NET_NAME_VALIDATE *r_u)
{
	int snum;
	fstring share_name;

	r_u->status=WERR_OK;

	switch(q_u->type) {

	case 0x9:

		/*check if share name is ok*/
		/*also check if we already have a share with this name*/

		unistr2_to_ascii(share_name, &q_u->uni_name, sizeof(share_name));
		snum = find_service(share_name);

		/* Share already exists. */
		if (snum >= 0)
			r_u->status = WERR_ALREADY_EXISTS;
		break;

	default:
		/*unsupported type*/
		r_u->status = WERR_UNKNOWN_LEVEL;
		break;
	}

	return r_u->status;
}<|MERGE_RESOLUTION|>--- conflicted
+++ resolved
@@ -1634,12 +1634,8 @@
 	
 	if (strcmp(path, lp_pathname(snum)) || strcmp(comment, lp_comment(snum)) ) 
 	{
-<<<<<<< HEAD
-		if (!lp_change_share_cmd() || !*lp_change_share_cmd()) 
-=======
 		if (!lp_change_share_cmd() || !*lp_change_share_cmd()) {
 			DEBUG(10,("_srv_net_share_set_info: No change share command\n"));
->>>>>>> 369c89d3
 			return WERR_ACCESS_DENIED;
 		}
 
@@ -1872,23 +1868,14 @@
 	get_current_user(&user,p);
 
 	is_disk_op = user_has_privileges( p->pipe_user.nt_user_token, &se_diskop );
-<<<<<<< HEAD
 
 	if (user.uid != sec_initial_uid()  && !is_disk_op ) 
 		return WERR_ACCESS_DENIED;
-=======
->>>>>>> 369c89d3
-
-	if (user.uid != sec_initial_uid()  && !is_disk_op ) 
-		return WERR_ACCESS_DENIED;
-<<<<<<< HEAD
-=======
 
 	if (!lp_delete_share_cmd() || !*lp_delete_share_cmd()) {
 		DEBUG(10,("_srv_net_share_del: No delete share command\n"));
 		return WERR_ACCESS_DENIED;
 	}
->>>>>>> 369c89d3
 		
 	slprintf(command, sizeof(command)-1, "%s \"%s\" \"%s\"",
 			lp_delete_share_cmd(), dyn_CONFIGFILE, lp_servicename(snum));
@@ -2035,13 +2022,6 @@
 		r_u->status = WERR_ACCESS_DENIED;
 		goto error_exit;
 	}
-<<<<<<< HEAD
-
-	fsp = open_file_shared(conn, filename, &st, SET_DENY_MODE(DENY_NONE)|SET_OPEN_MODE(DOS_OPEN_RDONLY),
-				(FILE_FAIL_IF_NOT_EXIST|FILE_EXISTS_OPEN), FILE_ATTRIBUTE_NORMAL, INTERNAL_OPEN_ONLY,
-				&access_mode, &action);
-=======
->>>>>>> 369c89d3
 
 	fsp = open_file_stat(conn, filename, &st);
 	if (!fsp) {
@@ -2159,13 +2139,7 @@
 	}
 
 
-<<<<<<< HEAD
-	fsp = open_file_shared(conn, filename, &st, SET_DENY_MODE(DENY_NONE)|SET_OPEN_MODE(DOS_OPEN_RDWR),
-			(FILE_FAIL_IF_NOT_EXIST|FILE_EXISTS_OPEN), FILE_ATTRIBUTE_NORMAL, INTERNAL_OPEN_ONLY,
-			&access_mode, &action);
-=======
 	fsp = open_file_stat(conn, filename, &st);
->>>>>>> 369c89d3
 
 	if (!fsp) {
 		/* Perhaps it is a directory */
